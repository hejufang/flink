/*
 * Licensed to the Apache Software Foundation (ASF) under one
 * or more contributor license agreements.  See the NOTICE file
 * distributed with this work for additional information
 * regarding copyright ownership.  The ASF licenses this file
 * to you under the Apache License, Version 2.0 (the
 * "License"); you may not use this file except in compliance
 * with the License.  You may obtain a copy of the License at
 *
 *     http://www.apache.org/licenses/LICENSE-2.0
 *
 * Unless required by applicable law or agreed to in writing, software
 * distributed under the License is distributed on an "AS IS" BASIS,
 * WITHOUT WARRANTIES OR CONDITIONS OF ANY KIND, either express or implied.
 * See the License for the specific language governing permissions and
 * limitations under the License.
 */

package org.apache.flink.streaming.runtime.io;

import org.apache.flink.runtime.checkpoint.CheckpointException;
import org.apache.flink.runtime.checkpoint.CheckpointFailureReason;
import org.apache.flink.runtime.checkpoint.CheckpointMetaData;
import org.apache.flink.runtime.checkpoint.CheckpointMetrics;
import org.apache.flink.runtime.checkpoint.channel.InputChannelInfo;
import org.apache.flink.runtime.io.network.api.CancelCheckpointMarker;
import org.apache.flink.runtime.io.network.api.CheckpointBarrier;
import org.apache.flink.runtime.io.network.buffer.BufferReceivedListener;
import org.apache.flink.runtime.jobgraph.tasks.AbstractInvokable;
import org.apache.flink.util.function.ThrowingRunnable;

import java.io.Closeable;
import java.io.IOException;
import java.util.Optional;
import java.util.concurrent.CompletableFuture;

import static org.apache.flink.util.Preconditions.checkNotNull;

/**
 * The {@link CheckpointBarrierHandler} reacts to checkpoint barrier arriving from the input channels.
 * Different implementations may either simply track barriers, or block certain inputs on
 * barriers.
 */
public abstract class CheckpointBarrierHandler implements Closeable {

	/** The listener to be notified on complete checkpoints. */
	private final AbstractInvokable toNotifyOnCheckpoint;

	private long latestCheckpointStartDelayNanos;

	public CheckpointBarrierHandler(AbstractInvokable toNotifyOnCheckpoint) {
		this.toNotifyOnCheckpoint = checkNotNull(toNotifyOnCheckpoint);
	}

<<<<<<< HEAD
	public abstract void releaseBlocksAndResetBarriers() throws IOException;
=======
	public void releaseBlocksAndResetBarriers() throws IOException {
	}
>>>>>>> 4927c7dc

	/**
	 * Checks whether the channel with the given index is blocked.
	 *
	 * @param channelInfo The channel index to check.
	 * @return True if the channel is blocked, false if not.
	 */
	public boolean isBlocked(InputChannelInfo channelInfo) {
		return false;
	}

	@Override
	public void close() throws IOException {
	}

	public abstract void processBarrier(CheckpointBarrier receivedBarrier, InputChannelInfo channelInfo) throws Exception;

	public abstract void processCancellationBarrier(CancelCheckpointMarker cancelBarrier) throws Exception;

	public abstract void processEndOfPartition() throws Exception;

	public abstract long getLatestCheckpointId();

	public long getAlignmentDurationNanos() {
		return 0;
	}

	public long getCheckpointStartDelayNanos() {
		return latestCheckpointStartDelayNanos;
	}

	public Optional<BufferReceivedListener> getBufferReceivedListener() {
		return Optional.empty();
	}

	/**
	 * Returns true if there is in-flight data in the buffers for the given channel and checkpoint. More specifically,
	 * this method returns true iff the unaligner still expects the respective barrier to be <i>consumed</i> on the
	 * that channel.
	 */
	public boolean hasInflightData(long checkpointId, InputChannelInfo channelInfo) {
		return false;
	}

	public CompletableFuture<Void> getAllBarriersReceivedFuture(long checkpointId) {
		return CompletableFuture.completedFuture(null);
	}

	protected void notifyCheckpoint(CheckpointBarrier checkpointBarrier, long alignmentDurationNanos) throws IOException {
		CheckpointMetaData checkpointMetaData =
			new CheckpointMetaData(checkpointBarrier.getId(), checkpointBarrier.getTimestamp());

		CheckpointMetrics checkpointMetrics = new CheckpointMetrics()
			.setAlignmentDurationNanos(alignmentDurationNanos)
			.setCheckpointStartDelayNanos(latestCheckpointStartDelayNanos);

		toNotifyOnCheckpoint.triggerCheckpointOnBarrier(
			checkpointMetaData,
			checkpointBarrier.getCheckpointOptions(),
			checkpointMetrics);
	}

	protected void notifyAbortOnCancellationBarrier(long checkpointId) throws IOException {
		notifyAbort(checkpointId,
			new CheckpointException(CheckpointFailureReason.CHECKPOINT_DECLINED_ON_CANCELLATION_BARRIER));
	}

	protected void notifyAbort(long checkpointId, CheckpointException cause) throws IOException {
		toNotifyOnCheckpoint.abortCheckpointOnBarrier(checkpointId, cause);
	}

	protected void markCheckpointStart(long checkpointCreationTimestamp) {
		latestCheckpointStartDelayNanos = 1_000_000 * Math.max(
			0,
			System.currentTimeMillis() - checkpointCreationTimestamp);
	}

	protected <E extends Exception> void executeInTaskThread(
			ThrowingRunnable<E> runnable,
			String descriptionFormat,
			Object... descriptionArgs) throws E {
		toNotifyOnCheckpoint.executeInTaskThread(runnable, descriptionFormat, descriptionArgs);
	}

	protected abstract boolean isCheckpointPending();

	protected void abortPendingCheckpoint(long checkpointId, CheckpointException exception) throws IOException {
	}
}<|MERGE_RESOLUTION|>--- conflicted
+++ resolved
@@ -52,12 +52,8 @@
 		this.toNotifyOnCheckpoint = checkNotNull(toNotifyOnCheckpoint);
 	}
 
-<<<<<<< HEAD
-	public abstract void releaseBlocksAndResetBarriers() throws IOException;
-=======
 	public void releaseBlocksAndResetBarriers() throws IOException {
 	}
->>>>>>> 4927c7dc
 
 	/**
 	 * Checks whether the channel with the given index is blocked.
