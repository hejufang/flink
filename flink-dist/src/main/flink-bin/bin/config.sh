#!/usr/bin/env bash
################################################################################
#  Licensed to the Apache Software Foundation (ASF) under one
#  or more contributor license agreements.  See the NOTICE file
#  distributed with this work for additional information
#  regarding copyright ownership.  The ASF licenses this file
#  to you under the Apache License, Version 2.0 (the
#  "License"); you may not use this file except in compliance
#  with the License.  You may obtain a copy of the License at
#
#      http://www.apache.org/licenses/LICENSE-2.0
#
#  Unless required by applicable law or agreed to in writing, software
#  distributed under the License is distributed on an "AS IS" BASIS,
#  WITHOUT WARRANTIES OR CONDITIONS OF ANY KIND, either express or implied.
#  See the License for the specific language governing permissions and
# limitations under the License.
################################################################################

constructFlinkClassPath() {
    local FLINK_DIST
    local FLINK_CLASSPATH

    while read -d '' -r jarfile ; do
        if [[ "$jarfile" =~ .*/flink-dist[^/]*.jar$ ]]; then
            FLINK_DIST="$FLINK_DIST":"$jarfile"
        elif [[ "$FLINK_CLASSPATH" == "" ]]; then
            FLINK_CLASSPATH="$jarfile";
        else
            FLINK_CLASSPATH="$FLINK_CLASSPATH":"$jarfile"
        fi
    done < <(find "$FLINK_LIB_DIR" ! -type d -name '*.jar' -print0 | sort -z)

    if [[ "$FLINK_DIST" == "" ]]; then
        # write error message to stderr since stdout is stored as the classpath
        (>&2 echo "[ERROR] Flink distribution jar not found in $FLINK_LIB_DIR.")

        # exit function with empty classpath to force process failure
        exit 1
    fi

    echo "$FLINK_CLASSPATH""$FLINK_DIST"
}

getUserJar() {
    local found=0
    for arg in $* ; do
        if [[ $found = 1 ]]; then
            echo $arg
            break
        fi

        if [[ $arg == "-j" ]]; then
            found=1
        fi
    done
}

getDynamicFiles() {
    local found=0
    for arg in $* ; do
        if [[ $found = 1 && $arg =~ "files=" ]]; then
            length=`expr length "files="`
            echo ${arg:$length}
            break
        fi
        found=0

        if [[ $arg == "-yD" ]]; then
            found=1
        fi
    done
}

getClientIncludeUserJar() {
    local clientIncludeUserJar=$(readFromConfig "flink-client-classpath-include-user-jar" "" "${YAML_CONF}")
    for arg in $* ; do
        if [[ $arg =~ "flink-client-classpath-include-user-jar=" ]]; then
            length=`expr length "flink-client-classpath-include-user-jar="`
            clientIncludeUserJar=${arg:$length}
            break
        fi
    done
    echo $clientIncludeUserJar
}

findFlinkDistJar() {
    local FLINK_DIST="`find "$FLINK_LIB_DIR" -name 'flink-dist*.jar'`"

    if [[ "$FLINK_DIST" == "" ]]; then
        # write error message to stderr since stdout is stored as the classpath
        (>&2 echo "[ERROR] Flink distribution jar not found in $FLINK_LIB_DIR.")

        # exit function with empty classpath to force process failure
        exit 1
    fi

    echo "$FLINK_DIST"
}

# These are used to mangle paths that are passed to java when using
# cygwin. Cygwin paths are like linux paths, i.e. /path/to/somewhere
# but the windows java version expects them in Windows Format, i.e. C:\bla\blub.
# "cygpath" can do the conversion.
manglePath() {
    UNAME=$(uname -s)
    if [ "${UNAME:0:6}" == "CYGWIN" ]; then
        echo `cygpath -w "$1"`
    else
        echo $1
    fi
}

manglePathList() {
    UNAME=$(uname -s)
    # a path list, for example a java classpath
    if [ "${UNAME:0:6}" == "CYGWIN" ]; then
        echo `cygpath -wp "$1"`
    else
        echo $1
    fi
}

# Looks up a config value by key from a simple YAML-style key-value map.
# $1: key to look up
# $2: default value to return if key does not exist
# $3: config file to read from
readFromConfig() {
    local key=$1
    local defaultValue=$2
    local configFile=$3

    # first extract the value with the given key (1st sed), then trim the result (2nd sed)
    # if a key exists multiple times, take the "last" one (tail)
    local value=`sed -n "s/^[ ]*${key}[ ]*: \([^#]*\).*$/\1/p" "${configFile}" | sed "s/^ *//;s/ *$//" | tail -n 1`

    [ -z "$value" ] && echo "$defaultValue" || echo "$value"
}

########################################################################################################################
# DEFAULT CONFIG VALUES: These values will be used when nothing has been specified in conf/flink-conf.yaml
# -or- the respective environment variables are not set.
########################################################################################################################


# WARNING !!! , these values are only used if there is nothing else is specified in
# conf/flink-conf.yaml

DEFAULT_ENV_PID_DIR="/tmp"                          # Directory to store *.pid files to
DEFAULT_ENV_LOG_MAX=5                               # Maximum number of old log files to keep
DEFAULT_ENV_JAVA_OPTS=""                            # Optional JVM args
DEFAULT_ENV_JAVA_OPTS_JM=""                         # Optional JVM args (JobManager)
DEFAULT_ENV_JAVA_OPTS_TM=""                         # Optional JVM args (TaskManager)
DEFAULT_ENV_JAVA_OPTS_HS=""                         # Optional JVM args (HistoryServer)
DEFAULT_ENV_JAVA_OPTS_CLI=""                        # Optional JVM args (Client)
DEFAULT_ENV_SSH_OPTS=""                             # Optional SSH parameters running in cluster mode
DEFAULT_YARN_CONF_DIR=""                            # YARN Configuration Directory, if necessary
DEFAULT_HADOOP_CONF_DIR=""                          # Hadoop Configuration Directory, if necessary

########################################################################################################################
# CONFIG KEYS: The default values can be overwritten by the following keys in conf/flink-conf.yaml
########################################################################################################################

KEY_TASKM_COMPUTE_NUMA="taskmanager.compute.numa"

KEY_ENV_PID_DIR="env.pid.dir"
KEY_ENV_LOG_DIR="env.log.dir"
KEY_ENV_LOG_MAX="env.log.max"
KEY_ENV_YARN_CONF_DIR="env.yarn.conf.dir"
KEY_ENV_HADOOP_CONF_DIR="env.hadoop.conf.dir"
KEY_ENV_JAVA_HOME="env.java.home"
KEY_ENV_JAVA_OPTS="env.java.opts"
KEY_ENV_JAVA_OPTS_JM="env.java.opts.jobmanager"
KEY_ENV_JAVA_OPTS_TM="env.java.opts.taskmanager"
KEY_ENV_JAVA_OPTS_HS="env.java.opts.historyserver"
KEY_ENV_JAVA_OPTS_CLI="env.java.opts.client"
KEY_ENV_SSH_OPTS="env.ssh.opts"
KEY_HIGH_AVAILABILITY="high-availability"
KEY_ZK_HEAP_MB="zookeeper.heap.mb"

########################################################################################################################
# PATHS AND CONFIG
########################################################################################################################

target="$0"
# For the case, the executable has been directly symlinked, figure out
# the correct bin path by following its symlink up to an upper bound.
# Note: we can't use the readlink utility here if we want to be POSIX
# compatible.
iteration=0
while [ -L "$target" ]; do
    if [ "$iteration" -gt 100 ]; then
        echo "Cannot resolve path: You have a cyclic symlink in $target."
        break
    fi
    ls=`ls -ld -- "$target"`
    target=`expr "$ls" : '.* -> \(.*\)$'`
    iteration=$((iteration + 1))
done

# Convert relative path to absolute path and resolve directory symlinks
bin=`dirname "$target"`
SYMLINK_RESOLVED_BIN=`cd "$bin"; pwd -P`

# Define the main directory of the flink installation
# If config.sh is called by pyflink-shell.sh in python bin directory(pip installed), then do not need to set the FLINK_HOME here.
if [ -z "$_FLINK_HOME_DETERMINED" ]; then
    FLINK_HOME=`dirname "$SYMLINK_RESOLVED_BIN"`
fi
FLINK_LIB_DIR=$FLINK_HOME/lib
FLINK_PLUGINS_DIR=$FLINK_HOME/plugins
FLINK_OPT_DIR=$FLINK_HOME/opt


# These need to be mangled because they are directly passed to java.
# The above lib path is used by the shell script to retrieve jars in a
# directory, so it needs to be unmangled.
FLINK_HOME_DIR_MANGLED=`manglePath "$FLINK_HOME"`
if [ -z "$FLINK_CONF_DIR" ]; then FLINK_CONF_DIR=$FLINK_HOME_DIR_MANGLED/conf; fi
FLINK_BIN_DIR=$FLINK_HOME_DIR_MANGLED/bin
DEFAULT_FLINK_LOG_DIR=$FLINK_HOME_DIR_MANGLED/log
FLINK_CONF_FILE="flink-conf.yaml"
YAML_CONF=${FLINK_CONF_DIR}/${FLINK_CONF_FILE}

### Exported environment variables ###
export FLINK_CONF_DIR
export FLINK_BIN_DIR
export FLINK_PLUGINS_DIR
# export /lib dir to access it during deployment of the Yarn staging files
export FLINK_LIB_DIR
# export /opt dir to access it for the SQL client
export FLINK_OPT_DIR

########################################################################################################################
# ENVIRONMENT VARIABLES
########################################################################################################################

# read JAVA_HOME from config with no default value
MY_JAVA_HOME=$(readFromConfig ${KEY_ENV_JAVA_HOME} "" "${YAML_CONF}")
# check if config specified JAVA_HOME
if [ -z "${MY_JAVA_HOME}" ]; then
    # config did not specify JAVA_HOME. Use system JAVA_HOME
    MY_JAVA_HOME=${JAVA_HOME}
fi
# check if we have a valid JAVA_HOME and if java is not available
if [ -z "${MY_JAVA_HOME}" ] && ! type java > /dev/null 2> /dev/null; then
    echo "Please specify JAVA_HOME. Either in Flink config ./conf/flink-conf.yaml or as system-wide JAVA_HOME."
    exit 1
else
    JAVA_HOME=${MY_JAVA_HOME}
fi

UNAME=$(uname -s)
if [ "${UNAME:0:6}" == "CYGWIN" ]; then
    JAVA_RUN=java
else
    if [[ -d $JAVA_HOME ]]; then
        JAVA_RUN=$JAVA_HOME/bin/java
    else
        JAVA_RUN=java
    fi
fi

# Define HOSTNAME if it is not already set
if [ -z "${HOSTNAME}" ]; then
    HOSTNAME=`hostname`
fi

IS_NUMBER="^[0-9]+$"

# Verify that NUMA tooling is available
command -v numactl >/dev/null 2>&1
if [[ $? -ne 0 ]]; then
    FLINK_TM_COMPUTE_NUMA="false"
else
    # Define FLINK_TM_COMPUTE_NUMA if it is not already set
    if [ -z "${FLINK_TM_COMPUTE_NUMA}" ]; then
        FLINK_TM_COMPUTE_NUMA=$(readFromConfig ${KEY_TASKM_COMPUTE_NUMA} "false" "${YAML_CONF}")
    fi
fi

if [ -z "${MAX_LOG_FILE_NUMBER}" ]; then
    MAX_LOG_FILE_NUMBER=$(readFromConfig ${KEY_ENV_LOG_MAX} ${DEFAULT_ENV_LOG_MAX} "${YAML_CONF}")
fi

if [ -z "${FLINK_LOG_DIR}" ]; then
    FLINK_LOG_DIR=$(readFromConfig ${KEY_ENV_LOG_DIR} "${DEFAULT_FLINK_LOG_DIR}" "${YAML_CONF}")
fi

if [ -z "${YARN_CONF_DIR}" ]; then
    YARN_CONF_DIR=$(readFromConfig ${KEY_ENV_YARN_CONF_DIR} "${DEFAULT_YARN_CONF_DIR}" "${YAML_CONF}")
fi

if [ -z "${HADOOP_CONF_DIR}" ]; then
    HADOOP_CONF_DIR=$(readFromConfig ${KEY_ENV_HADOOP_CONF_DIR} "${DEFAULT_HADOOP_CONF_DIR}" "${YAML_CONF}")
fi

if [ -z "${FLINK_PID_DIR}" ]; then
    FLINK_PID_DIR=$(readFromConfig ${KEY_ENV_PID_DIR} "${DEFAULT_ENV_PID_DIR}" "${YAML_CONF}")
fi

if [ -z "${FLINK_ENV_JAVA_OPTS}" ]; then
    FLINK_ENV_JAVA_OPTS=$(readFromConfig ${KEY_ENV_JAVA_OPTS} "${DEFAULT_ENV_JAVA_OPTS}" "${YAML_CONF}")

    # Remove leading and ending double quotes (if present) of value
    FLINK_ENV_JAVA_OPTS="$( echo "${FLINK_ENV_JAVA_OPTS}" | sed -e 's/^"//'  -e 's/"$//' )"
fi

if [ -z "${FLINK_ENV_JAVA_OPTS_JM}" ]; then
    FLINK_ENV_JAVA_OPTS_JM=$(readFromConfig ${KEY_ENV_JAVA_OPTS_JM} "${DEFAULT_ENV_JAVA_OPTS_JM}" "${YAML_CONF}")
    # Remove leading and ending double quotes (if present) of value
    FLINK_ENV_JAVA_OPTS_JM="$( echo "${FLINK_ENV_JAVA_OPTS_JM}" | sed -e 's/^"//'  -e 's/"$//' )"
fi

if [ -z "${FLINK_ENV_JAVA_OPTS_TM}" ]; then
    FLINK_ENV_JAVA_OPTS_TM=$(readFromConfig ${KEY_ENV_JAVA_OPTS_TM} "${DEFAULT_ENV_JAVA_OPTS_TM}" "${YAML_CONF}")
    # Remove leading and ending double quotes (if present) of value
    FLINK_ENV_JAVA_OPTS_TM="$( echo "${FLINK_ENV_JAVA_OPTS_TM}" | sed -e 's/^"//'  -e 's/"$//' )"
fi

if [ -z "${FLINK_ENV_JAVA_OPTS_HS}" ]; then
    FLINK_ENV_JAVA_OPTS_HS=$(readFromConfig ${KEY_ENV_JAVA_OPTS_HS} "${DEFAULT_ENV_JAVA_OPTS_HS}" "${YAML_CONF}")
    # Remove leading and ending double quotes (if present) of value
    FLINK_ENV_JAVA_OPTS_HS="$( echo "${FLINK_ENV_JAVA_OPTS_HS}" | sed -e 's/^"//'  -e 's/"$//' )"
fi

if [ -z "${FLINK_ENV_JAVA_OPTS_CLI}" ]; then
    FLINK_ENV_JAVA_OPTS_CLI=$(readFromConfig ${KEY_ENV_JAVA_OPTS_CLI} "${DEFAULT_ENV_JAVA_OPTS_CLI}" "${YAML_CONF}")
    # Remove leading and ending double quotes (if present) of value
    FLINK_ENV_JAVA_OPTS_CLI="$( echo "${FLINK_ENV_JAVA_OPTS_CLI}" | sed -e 's/^"//'  -e 's/"$//' )"
fi

if [ -z "${FLINK_SSH_OPTS}" ]; then
    FLINK_SSH_OPTS=$(readFromConfig ${KEY_ENV_SSH_OPTS} "${DEFAULT_ENV_SSH_OPTS}" "${YAML_CONF}")
fi

# Define ZK_HEAP if it is not already set
if [ -z "${ZK_HEAP}" ]; then
    ZK_HEAP=$(readFromConfig ${KEY_ZK_HEAP_MB} 0 "${YAML_CONF}")
fi

# High availability
if [ -z "${HIGH_AVAILABILITY}" ]; then
     HIGH_AVAILABILITY=$(readFromConfig ${KEY_HIGH_AVAILABILITY} "" "${YAML_CONF}")
     if [ -z "${HIGH_AVAILABILITY}" ]; then
        # Try deprecated value
        DEPRECATED_HA=$(readFromConfig "recovery.mode" "" "${YAML_CONF}")
        if [ -z "${DEPRECATED_HA}" ]; then
            HIGH_AVAILABILITY="none"
        elif [ ${DEPRECATED_HA} == "standalone" ]; then
            # Standalone is now 'none'
            HIGH_AVAILABILITY="none"
        else
            HIGH_AVAILABILITY=${DEPRECATED_HA}
        fi
     fi
fi

# Arguments for the JVM. Used for job and task manager JVMs.
# DO NOT USE FOR MEMORY SETTINGS! Use conf/flink-conf.yaml with keys
# JobManagerOptions#TOTAL_PROCESS_MEMORY and TaskManagerOptions#TOTAL_PROCESS_MEMORY for that!
if [ -z "${JVM_ARGS}" ]; then
    JVM_ARGS=""
fi

<<<<<<< HEAD
# try and set HADOOP_CONF_DIR to some common default if it's not set
DEFAULT_HADOOP_CONF_DIR="/opt/tiger/yarn_deploy/hadoop/conf/"
if [ -z "$HADOOP_CONF_DIR" ]; then
    if [ -d "$DEFAULT_HADOOP_CONF_DIR" ]; then
        echo "Setting HADOOP_CONF_DIR='$DEFAULT_HADOOP_CONF_DIR' because no HADOOP_CONF_DIR was set."
        HADOOP_CONF_DIR="$DEFAULT_HADOOP_CONF_DIR"
=======
# Check if deprecated HADOOP_HOME is set, and specify config path to HADOOP_CONF_DIR if it's empty.
if [ -z "$HADOOP_CONF_DIR" ]; then
    if [ -n "$HADOOP_HOME" ]; then
        # HADOOP_HOME is set. Check if its a Hadoop 1.x or 2.x HADOOP_HOME path
        if [ -d "$HADOOP_HOME/conf" ]; then
            # It's Hadoop 1.x
            HADOOP_CONF_DIR="$HADOOP_HOME/conf"
        fi
        if [ -d "$HADOOP_HOME/etc/hadoop" ]; then
            # It's Hadoop 2.2+
            HADOOP_CONF_DIR="$HADOOP_HOME/etc/hadoop"
        fi
    fi
fi

# if neither HADOOP_CONF_DIR nor HADOOP_CLASSPATH are set, use some common default (if available)
if [ -z "$HADOOP_CONF_DIR" ] && [ -z "$HADOOP_CLASSPATH" ]; then
    if [ -d "/etc/hadoop/conf" ]; then
        echo "Setting HADOOP_CONF_DIR=/etc/hadoop/conf because no HADOOP_CONF_DIR or HADOOP_CLASSPATH was set."
        HADOOP_CONF_DIR="/etc/hadoop/conf"
>>>>>>> 4927c7dc
    fi
fi

INTERNAL_HADOOP_CLASSPATHS="${HADOOP_CLASSPATH}:${HADOOP_CONF_DIR}:${YARN_CONF_DIR}"

if [ -n "${HBASE_CONF_DIR}" ]; then
    INTERNAL_HADOOP_CLASSPATHS="${INTERNAL_HADOOP_CLASSPATHS}:${HBASE_CONF_DIR}"
fi

# Auxilliary function which extracts the name of host from a line which
# also potentially includes topology information and the taskManager type
extractHostName() {
    # handle comments: extract first part of string (before first # character)
    WORKER=`echo $1 | cut -d'#' -f 1`

    # Extract the hostname from the network hierarchy
    if [[ "$WORKER" =~ ^.*/([0-9a-zA-Z.-]+)$ ]]; then
            WORKER=${BASH_REMATCH[1]}
    fi

    echo $WORKER
}

# Auxilliary functions for log file rotation
rotateLogFilesWithPrefix() {
    dir=$1
    prefix=$2
    while read -r log ; do
        rotateLogFile "$log"
    # find distinct set of log file names, ignoring the rotation number (trailing dot and digit)
    done < <(find "$dir" ! -type d -path "${prefix}*" | sed s/\.[0-9][0-9]*$// | sort | uniq)
}

rotateLogFile() {
    log=$1;
    num=$MAX_LOG_FILE_NUMBER
    if [ -f "$log" -a "$num" -gt 0 ]; then
        while [ $num -gt 1 ]; do
            prev=`expr $num - 1`
            [ -f "$log.$prev" ] && mv "$log.$prev" "$log.$num"
            num=$prev
        done
        mv "$log" "$log.$num";
    fi
}

readMasters() {
    MASTERS_FILE="${FLINK_CONF_DIR}/masters"

    if [[ ! -f "${MASTERS_FILE}" ]]; then
        echo "No masters file. Please specify masters in 'conf/masters'."
        exit 1
    fi

    MASTERS=()
    WEBUIPORTS=()

    MASTERS_ALL_LOCALHOST=true
    GOON=true
    while $GOON; do
        read line || GOON=false
        HOSTWEBUIPORT=$( extractHostName $line)

        if [ -n "$HOSTWEBUIPORT" ]; then
            HOST=$(echo $HOSTWEBUIPORT | cut -f1 -d:)
            WEBUIPORT=$(echo $HOSTWEBUIPORT | cut -s -f2 -d:)
            MASTERS+=(${HOST})

            if [ -z "$WEBUIPORT" ]; then
                WEBUIPORTS+=(0)
            else
                WEBUIPORTS+=(${WEBUIPORT})
            fi

            if [ "${HOST}" != "localhost" ] && [ "${HOST}" != "127.0.0.1" ] ; then
                MASTERS_ALL_LOCALHOST=false
            fi
        fi
    done < "$MASTERS_FILE"
}

readWorkers() {
    WORKERS_FILE="${FLINK_CONF_DIR}/workers"

    if [[ ! -f "$WORKERS_FILE" ]]; then
        echo "No workers file. Please specify workers in 'conf/workers'."
        exit 1
    fi

    WORKERS=()

    WORKERS_ALL_LOCALHOST=true
    GOON=true
    while $GOON; do
        read line || GOON=false
        HOST=$( extractHostName $line)
        if [ -n "$HOST" ] ; then
            WORKERS+=(${HOST})
            if [ "${HOST}" != "localhost" ] && [ "${HOST}" != "127.0.0.1" ] ; then
                WORKERS_ALL_LOCALHOST=false
            fi
        fi
    done < "$WORKERS_FILE"
}

# starts or stops TMs on all workers
# TMWorkers start|stop
TMWorkers() {
    CMD=$1

    readWorkers

    if [ ${WORKERS_ALL_LOCALHOST} = true ] ; then
        # all-local setup
        for worker in ${WORKERS[@]}; do
            "${FLINK_BIN_DIR}"/taskmanager.sh "${CMD}"
        done
    else
        # non-local setup
        # start/stop TaskManager instance(s) using pdsh (Parallel Distributed Shell) when available
        command -v pdsh >/dev/null 2>&1
        if [[ $? -ne 0 ]]; then
            for worker in ${WORKERS[@]}; do
                ssh -n $FLINK_SSH_OPTS $worker -- "nohup /bin/bash -l \"${FLINK_BIN_DIR}/taskmanager.sh\" \"${CMD}\" &"
            done
        else
            PDSH_SSH_ARGS="" PDSH_SSH_ARGS_APPEND=$FLINK_SSH_OPTS pdsh -w $(IFS=, ; echo "${WORKERS[*]}") \
                "nohup /bin/bash -l \"${FLINK_BIN_DIR}/taskmanager.sh\" \"${CMD}\""
        fi
    fi
}

runBashJavaUtilsCmd() {
    local cmd=$1
    local conf_dir=$2
    local class_path=$3
    local dynamic_args=${@:4}
    class_path=`manglePathList "${class_path}"`

    local output=`${JAVA_RUN} -classpath "${class_path}" org.apache.flink.runtime.util.bash.BashJavaUtils ${cmd} --configDir "${conf_dir}" $dynamic_args 2>&1 | tail -n 1000`
    if [[ $? -ne 0 ]]; then
        echo "[ERROR] Cannot run BashJavaUtils to execute command ${cmd}." 1>&2
        # Print the output in case the user redirect the log to console.
        echo "$output" 1>&2
        exit 1
    fi

    echo "$output"
}

extractExecutionResults() {
    local output="$1"
    local expected_lines="$2"
    local EXECUTION_PREFIX="BASH_JAVA_UTILS_EXEC_RESULT:"
    local execution_results
    local num_lines

    execution_results=$(echo "${output}" | grep ${EXECUTION_PREFIX})
    num_lines=$(echo "${execution_results}" | wc -l)
    # explicit check for empty result, becuase if execution_results is empty, then wc returns 1
    if [[ -z ${execution_results} ]]; then
        echo "[ERROR] The execution result is empty." 1>&2
        exit 1
    fi
    if [[ ${num_lines} -ne ${expected_lines} ]]; then
        echo "[ERROR] The execution results has unexpected number of lines, expected: ${expected_lines}, actual: ${num_lines}." 1>&2
        echo "[ERROR] An execution result line is expected following the prefix '${EXECUTION_PREFIX}'" 1>&2
        echo "$output" 1>&2
        exit 1
    fi

    echo "${execution_results//${EXECUTION_PREFIX}/}"
}

extractLoggingOutputs() {
    local output="$1"
    local EXECUTION_PREFIX="BASH_JAVA_UTILS_EXEC_RESULT:"

    echo "${output}" | grep -v ${EXECUTION_PREFIX}
}

parseJmJvmArgsAndExportLogs() {
  java_utils_output=$(runBashJavaUtilsCmd GET_JM_RESOURCE_PARAMS "${FLINK_CONF_DIR}" "${FLINK_BIN_DIR}/bash-java-utils.jar:$(findFlinkDistJar)" "$@")
  logging_output=$(extractLoggingOutputs "${java_utils_output}")
  jvm_params=$(extractExecutionResults "${java_utils_output}" 1)

  if [[ $? -ne 0 ]]; then
    echo "[ERROR] Could not get JVM parameters and dynamic configurations properly."
    echo "[ERROR] Raw output from BashJavaUtils:"
    echo "$java_utils_output"
    exit 1
  fi

  export JVM_ARGS="${JVM_ARGS} ${jvm_params}"

  export FLINK_INHERITED_LOGS="
$FLINK_INHERITED_LOGS

JM_RESOURCE_PARAMS extraction logs:
jvm_params: $jvm_params
logs: $logging_output
"
}<|MERGE_RESOLUTION|>--- conflicted
+++ resolved
@@ -363,14 +363,6 @@
     JVM_ARGS=""
 fi
 
-<<<<<<< HEAD
-# try and set HADOOP_CONF_DIR to some common default if it's not set
-DEFAULT_HADOOP_CONF_DIR="/opt/tiger/yarn_deploy/hadoop/conf/"
-if [ -z "$HADOOP_CONF_DIR" ]; then
-    if [ -d "$DEFAULT_HADOOP_CONF_DIR" ]; then
-        echo "Setting HADOOP_CONF_DIR='$DEFAULT_HADOOP_CONF_DIR' because no HADOOP_CONF_DIR was set."
-        HADOOP_CONF_DIR="$DEFAULT_HADOOP_CONF_DIR"
-=======
 # Check if deprecated HADOOP_HOME is set, and specify config path to HADOOP_CONF_DIR if it's empty.
 if [ -z "$HADOOP_CONF_DIR" ]; then
     if [ -n "$HADOOP_HOME" ]; then
@@ -391,9 +383,15 @@
     if [ -d "/etc/hadoop/conf" ]; then
         echo "Setting HADOOP_CONF_DIR=/etc/hadoop/conf because no HADOOP_CONF_DIR or HADOOP_CLASSPATH was set."
         HADOOP_CONF_DIR="/etc/hadoop/conf"
->>>>>>> 4927c7dc
-    fi
-fi
+    fi
+fi
+
+# try and set HADOOP_CONF_DIR to some common default if it's not set
+DEFAULT_HADOOP_CONF_DIR="/opt/tiger/yarn_deploy/hadoop/conf/"
+if [ -z "$HADOOP_CONF_DIR" ]; then
+    if [ -d "$DEFAULT_HADOOP_CONF_DIR" ]; then
+        echo "Setting HADOOP_CONF_DIR='$DEFAULT_HADOOP_CONF_DIR' because no HADOOP_CONF_DIR was set."
+        HADOOP_CONF_DIR="$DEFAULT_HADOOP_CONF_DIR"
 
 INTERNAL_HADOOP_CLASSPATHS="${HADOOP_CLASSPATH}:${HADOOP_CONF_DIR}:${YARN_CONF_DIR}"
 
