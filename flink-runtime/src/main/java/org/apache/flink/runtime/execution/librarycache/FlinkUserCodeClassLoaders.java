--- conflicted
+++ resolved
@@ -26,11 +26,8 @@
 
 import java.net.URL;
 import java.net.URLClassLoader;
-<<<<<<< HEAD
 import java.util.Arrays;
-=======
 import java.util.function.Consumer;
->>>>>>> 4927c7dc
 
 /**
  * Gives the URLClassLoader a nicer name for debugging purposes.
