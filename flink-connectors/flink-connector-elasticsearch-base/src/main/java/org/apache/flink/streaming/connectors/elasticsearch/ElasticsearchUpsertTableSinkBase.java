/*
 * Licensed to the Apache Software Foundation (ASF) under one
 * or more contributor license agreements.  See the NOTICE file
 * distributed with this work for additional information
 * regarding copyright ownership.  The ASF licenses this file
 * to you under the Apache License, Version 2.0 (the
 * "License"); you may not use this file except in compliance
 * with the License.  You may obtain a copy of the License at
 *
 *    http://www.apache.org/licenses/LICENSE-2.0
 *
 * Unless required by applicable law or agreed to in writing, software
 * distributed under the License is distributed on an "AS IS" BASIS,
 * WITHOUT WARRANTIES OR CONDITIONS OF ANY KIND, either express or implied.
 * See the License for the specific language governing permissions and
 * limitations under the License.
 */

package org.apache.flink.streaming.connectors.elasticsearch;

import org.apache.flink.annotation.Internal;
import org.apache.flink.api.common.functions.RuntimeContext;
import org.apache.flink.api.common.serialization.SerializationSchema;
import org.apache.flink.api.common.typeinfo.TypeInformation;
import org.apache.flink.api.common.typeinfo.Types;
import org.apache.flink.api.java.tuple.Tuple2;
import org.apache.flink.streaming.api.datastream.DataStream;
import org.apache.flink.streaming.api.datastream.DataStreamSink;
import org.apache.flink.streaming.api.functions.sink.SinkFunction;
import org.apache.flink.table.api.TableSchema;
import org.apache.flink.table.api.ValidationException;
import org.apache.flink.table.sinks.TableSink;
import org.apache.flink.table.sinks.UpsertStreamTableSink;
import org.apache.flink.table.typeutils.TypeCheckUtils;
import org.apache.flink.table.utils.TableConnectorUtils;
import org.apache.flink.types.Row;
import org.apache.flink.util.Preconditions;

import org.elasticsearch.action.ActionRequest;
import org.elasticsearch.action.delete.DeleteRequest;
import org.elasticsearch.action.index.IndexRequest;
import org.elasticsearch.action.update.UpdateRequest;
import org.elasticsearch.common.xcontent.XContentType;

import java.io.Serializable;
import java.util.Arrays;
import java.util.List;
import java.util.Map;
import java.util.Objects;

/**
 * A version-agnostic Elasticsearch {@link UpsertStreamTableSink}.
 */
@Internal
public abstract class ElasticsearchUpsertTableSinkBase implements UpsertStreamTableSink<Row> {

	/** Flag that indicates that only inserts are accepted. */
	private final boolean isAppendOnly;

	/** Schema of the table. */
	private final TableSchema schema;

	/** Version-agnostic hosts configuration. */
	private final List<Host> hosts;

	/** Default index for all requests. */
	private final String index;

	/** Default document type for all requests. */
	private final String docType;

	/** Delimiter for composite keys. */
	private final String keyDelimiter;

	/** String literal for null keys. */
	private final String keyNullLiteral;

	/** Serialization schema used for the document. */
	private final SerializationSchema<Row> serializationSchema;

	/** Content type describing the serialization schema. */
	private final XContentType contentType;

	/** Failure handler for failing {@link ActionRequest}s. */
	private final ActionRequestFailureHandler failureHandler;

	/**
	 * Map of optional configuration parameters for the Elasticsearch sink. The config is
	 * internal and can change at any time.
	 */
	private final Map<SinkOption, String> sinkOptions;

	/**
	 * Version-agnostic creation of {@link ActionRequest}s.
	 */
	private final RequestFactory requestFactory;

	/** Key field indices determined by the query. */
	private int[] keyFieldIndices;

	public ElasticsearchUpsertTableSinkBase(
			boolean isAppendOnly,
			TableSchema schema,
			List<Host> hosts,
			String index,
			String docType,
			String keyDelimiter,
			String keyNullLiteral,
			SerializationSchema<Row> serializationSchema,
			XContentType contentType,
			ActionRequestFailureHandler failureHandler,
			Map<SinkOption, String> sinkOptions,
			RequestFactory requestFactory,
			int[] keyFieldIndices) {

		this.isAppendOnly = isAppendOnly;
		this.schema = Preconditions.checkNotNull(schema);
		this.hosts = hosts;
		this.index = Preconditions.checkNotNull(index);
		this.keyDelimiter = Preconditions.checkNotNull(keyDelimiter);
		this.keyNullLiteral = Preconditions.checkNotNull(keyNullLiteral);
		this.docType = Preconditions.checkNotNull(docType);
		this.serializationSchema = Preconditions.checkNotNull(serializationSchema);
		this.contentType = Preconditions.checkNotNull(contentType);
		this.failureHandler = Preconditions.checkNotNull(failureHandler);
		this.sinkOptions = Preconditions.checkNotNull(sinkOptions);
		this.requestFactory = Preconditions.checkNotNull(requestFactory);
		this.keyFieldIndices = keyFieldIndices;
	}

	@Override
	public void setKeyFields(String[] keyNames) {
		//user had defined the key fields indices
		if (this.keyFieldIndices.length > 0) {
			return;
		}

		if (keyNames == null) {
			this.keyFieldIndices = new int[0];
			return;
		}

		final String[] fieldNames = getFieldNames();
		final int[] keyFieldIndices = new int[keyNames.length];
		for (int i = 0; i < keyNames.length; i++) {
			keyFieldIndices[i] = -1;
			for (int j = 0; j < fieldNames.length; j++) {
				if (keyNames[i].equals(fieldNames[j])) {
					keyFieldIndices[i] = j;
					break;
				}
			}
			if (keyFieldIndices[i] == -1) {
				throw new RuntimeException("Invalid key fields: " + Arrays.toString(keyNames));
			}
		}

		validateKeyTypes(keyFieldIndices);

		this.keyFieldIndices = keyFieldIndices;
	}

	@Override
	public void setIsAppendOnly(Boolean isAppendOnly) {
		if (this.isAppendOnly && !isAppendOnly) {
			throw new ValidationException(
				"The given query is not supported by this sink because the sink is configured to " +
				"operate in append mode only. Thus, it only support insertions (no queries " +
				"with updating results).");
		}
	}

	@Override
	public TypeInformation<Row> getRecordType() {
		return schema.toRowType();
	}

	@Override
	public DataStreamSink<?> consumeDataStream(DataStream<Tuple2<Boolean, Row>> dataStream) {
		final ElasticsearchUpsertSinkFunction upsertFunction =
			new ElasticsearchUpsertSinkFunction(
				index,
				docType,
				keyDelimiter,
				keyNullLiteral,
				serializationSchema,
				contentType,
				requestFactory,
				keyFieldIndices);
		final SinkFunction<Tuple2<Boolean, Row>> sinkFunction = createSinkFunction(
			hosts,
			failureHandler,
			sinkOptions,
			upsertFunction);
		return dataStream.addSink(sinkFunction)
<<<<<<< HEAD
=======
			.setParallelism(dataStream.getParallelism())
>>>>>>> 6f3a0d0f
			.name(TableConnectorUtils.generateRuntimeName(this.getClass(), getFieldNames()));
	}

	@Override
	public void emitDataStream(DataStream<Tuple2<Boolean, Row>> dataStream) {
		consumeDataStream(dataStream);
	}

	@Override
	public TypeInformation<Tuple2<Boolean, Row>> getOutputType() {
		return Types.TUPLE(Types.BOOLEAN, getRecordType());
	}

	@Override
	public String[] getFieldNames() {
		return schema.getFieldNames();
	}

	@Override
	public TypeInformation<?>[] getFieldTypes() {
		return schema.getFieldTypes();
	}

	@Override
	public TableSink<Tuple2<Boolean, Row>> configure(String[] fieldNames, TypeInformation<?>[] fieldTypes) {
		if (!Arrays.equals(getFieldNames(), fieldNames) || !Arrays.equals(getFieldTypes(), fieldTypes)) {
			throw new ValidationException("Reconfiguration with different fields is not allowed. " +
				"Expected: " + Arrays.toString(getFieldNames()) + " / " + Arrays.toString(getFieldTypes()) + ". " +
				"But was: " + Arrays.toString(fieldNames) + " / " + Arrays.toString(fieldTypes));
		}
		return copy(
			isAppendOnly,
			schema,
			hosts,
			index,
			docType,
			keyDelimiter,
			keyNullLiteral,
			serializationSchema,
			contentType,
			failureHandler,
			sinkOptions,
			requestFactory,
			keyFieldIndices);
	}

	@Override
	public boolean equals(Object o) {
		if (this == o) {
			return true;
		}
		if (o == null || getClass() != o.getClass()) {
			return false;
		}
		ElasticsearchUpsertTableSinkBase that = (ElasticsearchUpsertTableSinkBase) o;
		return Objects.equals(isAppendOnly, that.isAppendOnly) &&
			Objects.equals(schema, that.schema) &&
			Objects.equals(hosts, that.hosts) &&
			Objects.equals(index, that.index) &&
			Objects.equals(docType, that.docType) &&
			Objects.equals(keyDelimiter, that.keyDelimiter) &&
			Objects.equals(keyNullLiteral, that.keyNullLiteral) &&
			Objects.equals(serializationSchema, that.serializationSchema) &&
			Objects.equals(contentType, that.contentType) &&
			Objects.equals(failureHandler, that.failureHandler) &&
			Objects.equals(sinkOptions, that.sinkOptions);
	}

	@Override
	public int hashCode() {
		return Objects.hash(
			isAppendOnly,
			schema,
			hosts,
			index,
			docType,
			keyDelimiter,
			keyNullLiteral,
			serializationSchema,
			contentType,
			failureHandler,
			sinkOptions);
	}

	// --------------------------------------------------------------------------------------------
	// For version-specific implementations
	// --------------------------------------------------------------------------------------------

	protected abstract ElasticsearchUpsertTableSinkBase copy(
		boolean isAppendOnly,
		TableSchema schema,
		List<Host> hosts,
		String index,
		String docType,
		String keyDelimiter,
		String keyNullLiteral,
		SerializationSchema<Row> serializationSchema,
		XContentType contentType,
		ActionRequestFailureHandler failureHandler,
		Map<SinkOption, String> sinkOptions,
		RequestFactory requestFactory,
		int[] keyFieldIndices);

	protected abstract SinkFunction<Tuple2<Boolean, Row>> createSinkFunction(
		List<Host> hosts,
		ActionRequestFailureHandler failureHandler,
		Map<SinkOption, String> sinkOptions,
		ElasticsearchUpsertSinkFunction upsertFunction);

	// --------------------------------------------------------------------------------------------
	// Helper methods
	// --------------------------------------------------------------------------------------------

	/**
	 * Validate the types that are used for conversion to string.
	 */
	private void validateKeyTypes(int[] keyFieldIndices) {
		final TypeInformation<?>[] types = getFieldTypes();
		for (int keyFieldIndex : keyFieldIndices) {
			final TypeInformation<?> type = types[keyFieldIndex];
			if (!TypeCheckUtils.isSimpleStringRepresentation(type)) {
				throw new ValidationException(
					"Only simple types that can be safely converted into a string representation " +
						"can be used as keys. But was: " + type);
			}
		}
	}

	// --------------------------------------------------------------------------------------------
	// Helper classes
	// --------------------------------------------------------------------------------------------

	/**
	 * Keys for optional parameterization of the sink.
	 */
	public enum SinkOption {
		DISABLE_FLUSH_ON_CHECKPOINT,
		BULK_FLUSH_MAX_ACTIONS,
		BULK_FLUSH_MAX_SIZE,
		BULK_FLUSH_INTERVAL,
		BULK_FLUSH_BACKOFF_ENABLED,
		BULK_FLUSH_BACKOFF_TYPE,
		BULK_FLUSH_BACKOFF_RETRIES,
		BULK_FLUSH_BACKOFF_DELAY,
		REST_MAX_RETRY_TIMEOUT,
		REST_PATH_PREFIX,

		/**
		 * support bytedance consul.
		 */
		CONSUL,
		HTTP_SCHEMA,

		/**
		 * support password config.
		 */
		ENABLE_PASSWORD_CONFIG,
		USERNAME,
		PASSWORD

	}

	/**
	 * Entity for describing a host of Elasticsearch.
	 */
	public static class Host {
		public final String hostname;
		public final int port;
		public final String protocol;

		public Host(String hostname, int port, String protocol) {
			this.hostname = hostname;
			this.port = port;
			this.protocol = protocol;
		}

		@Override
		public boolean equals(Object o) {
			if (this == o) {
				return true;
			}
			if (o == null || getClass() != o.getClass()) {
				return false;
			}
			Host host = (Host) o;
			return port == host.port &&
				Objects.equals(hostname, host.hostname) &&
				Objects.equals(protocol, host.protocol);
		}

		@Override
		public int hashCode() {
			return Objects.hash(
				hostname,
				port,
				protocol);
		}
	}

	/**
	 * For version-agnostic creating of {@link ActionRequest}s.
	 */
	public interface RequestFactory extends Serializable {

		/**
		 * Creates an update request to be added to a {@link RequestIndexer}.
		 */
		UpdateRequest createUpdateRequest(
			String index,
			String docType,
			String key,
			XContentType contentType,
			byte[] document);

		/**
		 * Creates an index request to be added to a {@link RequestIndexer}.
		 */
		IndexRequest createIndexRequest(
			String index,
			String docType,
			XContentType contentType,
			byte[] document);

		/**
		 * Creates a delete request to be added to a {@link RequestIndexer}.
		 */
		DeleteRequest createDeleteRequest(
			String index,
			String docType,
			String key);
	}

	/**
	 * Sink function for converting upserts into Elasticsearch {@link ActionRequest}s.
	 */
	public static class ElasticsearchUpsertSinkFunction implements ElasticsearchSinkFunction<Tuple2<Boolean, Row>> {

		private final String index;
		private final String docType;
		private final String keyDelimiter;
		private final String keyNullLiteral;
		private final SerializationSchema<Row> serializationSchema;
		private final XContentType contentType;
		private final RequestFactory requestFactory;
		private final int[] keyFieldIndices;

		public ElasticsearchUpsertSinkFunction(
				String index,
				String docType,
				String keyDelimiter,
				String keyNullLiteral,
				SerializationSchema<Row> serializationSchema,
				XContentType contentType,
				RequestFactory requestFactory,
				int[] keyFieldIndices) {

			this.index = Preconditions.checkNotNull(index);
			this.docType = Preconditions.checkNotNull(docType);
			this.keyDelimiter = Preconditions.checkNotNull(keyDelimiter);
			this.serializationSchema = Preconditions.checkNotNull(serializationSchema);
			this.contentType = Preconditions.checkNotNull(contentType);
			this.keyFieldIndices = Preconditions.checkNotNull(keyFieldIndices);
			this.requestFactory = Preconditions.checkNotNull(requestFactory);
			this.keyNullLiteral = Preconditions.checkNotNull(keyNullLiteral);
		}

		@Override
		public void process(Tuple2<Boolean, Row> element, RuntimeContext ctx, RequestIndexer indexer) {
			if (element.f0) {
				processUpsert(element.f1, indexer);
			} else {
				processDelete(element.f1, indexer);
			}
		}

		private void processUpsert(Row row, RequestIndexer indexer) {
			final byte[] document = serializationSchema.serialize(row);
			if (keyFieldIndices.length == 0) {
				final IndexRequest indexRequest = requestFactory.createIndexRequest(
					index,
					docType,
					contentType,
					document);
				indexer.add(indexRequest);
			} else {
				final String key = createKey(row);
				final UpdateRequest updateRequest = requestFactory.createUpdateRequest(
					index,
					docType,
					key,
					contentType,
					document);
				indexer.add(updateRequest);
			}
		}

		private void processDelete(Row row, RequestIndexer indexer) {
			final String key = createKey(row);
			final DeleteRequest deleteRequest = requestFactory.createDeleteRequest(
				index,
				docType,
				key);
			indexer.add(deleteRequest);
		}

		private String createKey(Row row) {
			final StringBuilder builder = new StringBuilder();
			for (int i = 0; i < keyFieldIndices.length; i++) {
				final int keyFieldIndex = keyFieldIndices[i];
				if (i > 0) {
					builder.append(keyDelimiter);
				}
				final Object value = row.getField(keyFieldIndex);
				if (value == null) {
					builder.append(keyNullLiteral);
				} else {
					builder.append(value.toString());
				}
			}
			return builder.toString();
		}

		@Override
		public boolean equals(Object o) {
			if (this == o) {
				return true;
			}
			if (o == null || getClass() != o.getClass()) {
				return false;
			}
			ElasticsearchUpsertSinkFunction that = (ElasticsearchUpsertSinkFunction) o;
			return Objects.equals(index, that.index) &&
				Objects.equals(docType, that.docType) &&
				Objects.equals(keyDelimiter, that.keyDelimiter) &&
				Objects.equals(keyNullLiteral, that.keyNullLiteral) &&
				Objects.equals(serializationSchema, that.serializationSchema) &&
				contentType == that.contentType &&
				Objects.equals(requestFactory, that.requestFactory) &&
				Arrays.equals(keyFieldIndices, that.keyFieldIndices);
		}

		@Override
		public int hashCode() {
			int result = Objects.hash(
				index,
				docType,
				keyDelimiter,
				keyNullLiteral,
				serializationSchema,
				contentType,
				requestFactory);
			result = 31 * result + Arrays.hashCode(keyFieldIndices);
			return result;
		}
	}
}<|MERGE_RESOLUTION|>--- conflicted
+++ resolved
@@ -193,10 +193,7 @@
 			sinkOptions,
 			upsertFunction);
 		return dataStream.addSink(sinkFunction)
-<<<<<<< HEAD
-=======
 			.setParallelism(dataStream.getParallelism())
->>>>>>> 6f3a0d0f
 			.name(TableConnectorUtils.generateRuntimeName(this.getClass(), getFieldNames()));
 	}
 
