/*
 * Licensed to the Apache Software Foundation (ASF) under one or more
 * contributor license agreements.  See the NOTICE file distributed with
 * this work for additional information regarding copyright ownership.
 * The ASF licenses this file to You under the Apache License, Version 2.0
 * (the "License"); you may not use this file except in compliance with
 * the License.  You may obtain a copy of the License at
 *
 *    http://www.apache.org/licenses/LICENSE-2.0
 *
 * Unless required by applicable law or agreed to in writing, software
 * distributed under the License is distributed on an "AS IS" BASIS,
 * WITHOUT WARRANTIES OR CONDITIONS OF ANY KIND, either express or implied.
 * See the License for the specific language governing permissions and
 * limitations under the License.
 */

package org.apache.flink.streaming.connectors.cassandra;

import org.apache.flink.api.common.typeinfo.TypeInformation;
import org.apache.flink.api.java.typeutils.RowTypeInfo;
import org.apache.flink.streaming.api.datastream.DataStream;
import org.apache.flink.streaming.api.datastream.DataStreamSink;
import org.apache.flink.table.api.TableException;
import org.apache.flink.table.sinks.AppendStreamTableSink;
import org.apache.flink.table.utils.TableConnectorUtils;
import org.apache.flink.types.Row;
import org.apache.flink.util.Preconditions;

import java.util.Properties;

/**
 * An {@link AppendStreamTableSink} to write an append stream Table to a Cassandra table.
 */
public class CassandraAppendTableSink implements AppendStreamTableSink<Row> {

	private final ClusterBuilder builder;
	private final String cql;
	private String[] fieldNames;
	private TypeInformation[] fieldTypes;
	private final Properties properties;

	public CassandraAppendTableSink(ClusterBuilder builder, String cql) {
		this.builder = Preconditions.checkNotNull(builder, "ClusterBuilder must not be null.");
		this.cql = Preconditions.checkNotNull(cql, "CQL query must not be null.");
		this.properties = new Properties();
	}

	public CassandraAppendTableSink(ClusterBuilder builder, String cql, Properties properties) {
		this.builder = Preconditions.checkNotNull(builder, "ClusterBuilder must not be null.");
		this.cql = Preconditions.checkNotNull(cql, "CQL query must not be null.");
		this.properties = Preconditions.checkNotNull(properties, "Properties must not be null.");
	}

	@Override
	public TypeInformation<Row> getOutputType() {
		return new RowTypeInfo(fieldTypes);
	}

	@Override
	public String[] getFieldNames() {
		return this.fieldNames;
	}

	@Override
	public TypeInformation<?>[] getFieldTypes() {
		return this.fieldTypes;
	}

	@Override
	public CassandraAppendTableSink configure(String[] fieldNames, TypeInformation<?>[] fieldTypes) {
		CassandraAppendTableSink cassandraTableSink = new CassandraAppendTableSink(this.builder, this.cql, this.properties);
		cassandraTableSink.fieldNames = Preconditions.checkNotNull(fieldNames, "Field names must not be null.");
		cassandraTableSink.fieldTypes = Preconditions.checkNotNull(fieldTypes, "Field types must not be null.");
		Preconditions.checkArgument(fieldNames.length == fieldTypes.length,
			"Number of provided field names and types does not match.");
		return cassandraTableSink;
	}

	@Override
	public DataStreamSink<?> consumeDataStream(DataStream<Row> dataStream) {
		if (!(dataStream.getType() instanceof RowTypeInfo)) {
			throw new TableException("No support for the type of the given DataStream: " + dataStream.getType());
		}

		CassandraRowSink sink = new CassandraRowSink(
			dataStream.getType().getArity(),
			cql,
			builder,
			CassandraSinkBaseConfig.newBuilder().build(),
			new NoOpCassandraFailureHandler());

		return dataStream
				.addSink(sink)
<<<<<<< HEAD
=======
				.setParallelism(dataStream.getParallelism())
>>>>>>> 6f3a0d0f
				.name(TableConnectorUtils.generateRuntimeName(this.getClass(), fieldNames));

	}

	@Override
	public void emitDataStream(DataStream<Row> dataStream) {
		consumeDataStream(dataStream);
	}
}<|MERGE_RESOLUTION|>--- conflicted
+++ resolved
@@ -92,10 +92,7 @@
 
 		return dataStream
 				.addSink(sink)
-<<<<<<< HEAD
-=======
 				.setParallelism(dataStream.getParallelism())
->>>>>>> 6f3a0d0f
 				.name(TableConnectorUtils.generateRuntimeName(this.getClass(), fieldNames));
 
 	}
