--- conflicted
+++ resolved
@@ -174,15 +174,9 @@
 	 * further processing.
 	 * 
 	 * @throws IOException
-<<<<<<< HEAD
-	 *         thrown if an I/O error while releasing the buffers
-	 * @throws InterruptedException
-	 *         thrown if the thread is interrupted while waiting for the buffers to be released
-=======
 	 *         thrown if an I/O error occurs while releasing the buffers
 	 * @throws InterruptedException
 	 *         thrown if the thread is interrupted while releasing the buffers
->>>>>>> 250ad2b9
 	 */
 	private void releaseWriteBuffers() throws IOException, InterruptedException {
 
