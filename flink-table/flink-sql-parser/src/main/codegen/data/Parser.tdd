--- conflicted
+++ resolved
@@ -63,12 +63,9 @@
     "BOUNDED",
     "DELAY",
     "OVERWRITE",
-<<<<<<< HEAD
     "WAIT"
-=======
     "STRING",
     "BYTES"
->>>>>>> 6f3a0d0f
   ]
 
   # List of keywords from "keywords" section that are not reserved.
