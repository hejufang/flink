<#--
// Licensed to the Apache Software Foundation (ASF) under one or more
// contributor license agreements.  See the NOTICE file distributed with
// this work for additional information regarding copyright ownership.
// The ASF licenses this file to you under the Apache License, Version 2.0
// (the "License"); you may not use this file except in compliance with
// the License.  You may obtain a copy of the License at
//
// http://www.apache.org/licenses/LICENSE-2.0
//
// Unless required by applicable law or agreed to in writing, software
// distributed under the License is distributed on an "AS IS" BASIS,
// WITHOUT WARRANTIES OR CONDITIONS OF ANY KIND, either express or implied.
// See the License for the specific language governing permissions and
// limitations under the License.
-->

/**
* Parse a nullable option, default to be nullable.
*/
boolean NullableOpt() :
{
}
{
    <NULL> { return true; }
|
    <NOT> <NULL> { return false; }
|
    { return true; }
}

void TableColumn(TableCreationContext context) :
{
}
{
    (LOOKAHEAD(2)
        TableColumn2(context.columnList)
    |
        context.primaryKeyList = PrimaryKey()
    |
        context.watermark = Watermark()
    |
        UniqueKey(context.uniqueKeysList)
    |
        ComputedColumn(context)
    )
}

SqlWatermark Watermark() :
{
    SqlIdentifier watermarkName = null;
    SqlIdentifier columnName;
    SqlNode namedFunctionCall;
    SqlNumericLiteral maxWait = null;

    SqlParserPos pos;
}
{
    <WATERMARK> {pos = getPos();} [watermarkName = SimpleIdentifier()]
    <FOR> columnName = CompoundIdentifier()
    <AS>
    namedFunctionCall = NamedFunctionCall()
    [ <WAIT> maxWait = UnsignedNumericLiteral() ]
    {
        return new SqlWatermark(watermarkName, columnName, namedFunctionCall, maxWait, pos.plus(getPos()));
    }
}

void ComputedColumn(TableCreationContext context) :
{
    SqlNode identifier;
    SqlNode expr;
    boolean hidden = false;
    SqlParserPos pos;
}
{
    identifier = SimpleIdentifier() {pos = getPos();}
    <AS>
    expr = Expression(ExprContext.ACCEPT_SUB_QUERY) {
        expr = SqlStdOperatorTable.AS.createCall(Span.of(identifier, expr).pos(), expr, identifier);
        context.columnList.add(expr);
    }
}

void TableColumn2(List<SqlNode> list) :
{
    SqlParserPos pos;
    SqlIdentifier name;
    SqlDataTypeSpec type;
    SqlCharStringLiteral comment = null;
}
{
    name = SimpleIdentifier()
    <#-- #FlinkDataType already takes care of the nullable attribute. -->
    type = FlinkDataType()
    [ <COMMENT> <QUOTED_STRING> {
        String p = SqlParserUtil.parseString(token.image);
        comment = SqlLiteral.createCharString(p, getPos());
    }]
    {
        SqlTableColumn tableColumn = new SqlTableColumn(name, type, comment, getPos());
        list.add(tableColumn);
    }
}

SqlNodeList PrimaryKey() :
{
    List<SqlNode> pkList = new ArrayList<SqlNode>();

    SqlParserPos pos;
    SqlIdentifier columnName;
}
{
    <PRIMARY> { pos = getPos(); } <KEY> <LPAREN>
        columnName = SimpleIdentifier() { pkList.add(columnName); }
        (<COMMA> columnName = SimpleIdentifier() { pkList.add(columnName); })*
    <RPAREN>
    {
        return new SqlNodeList(pkList, pos.plus(getPos()));
    }
}

void UniqueKey(List<SqlNodeList> list) :
{
    List<SqlNode> ukList = new ArrayList<SqlNode>();
    SqlParserPos pos;
    SqlIdentifier columnName;
}
{
    <UNIQUE> { pos = getPos(); } <LPAREN>
        columnName = SimpleIdentifier() { ukList.add(columnName); }
        (<COMMA> columnName = SimpleIdentifier() { ukList.add(columnName); })*
    <RPAREN>
    {
        SqlNodeList uk = new SqlNodeList(ukList, pos.plus(getPos()));
        list.add(uk);
    }
}

SqlNode TableOption() :
{
    SqlNode key;
    SqlNode value;
    SqlParserPos pos;
}
{
    key = StringLiteral()
    { pos = getPos(); }
    <EQ> value = StringLiteral()
    {
        return new SqlTableOption(key, value, getPos());
    }
}

/** Parse a table properties. */
SqlNodeList TableProperties():
{
    SqlNode property;
    final List<SqlNode> proList = new ArrayList<SqlNode>();
    final Span span;
}
{
    <LPAREN> { span = span(); }
    [
        property = TableOption()
        {
            proList.add(property);
        }
        (
            <COMMA> property = TableOption()
            {
                proList.add(property);
            }
        )*
    ]
    <RPAREN>
    {  return new SqlNodeList(proList, span.end(this)); }
}

SqlCreate SqlCreateTable(Span s, boolean replace) :
{
    final SqlParserPos startPos = s.pos();
    SqlIdentifier tableName;
    SqlNodeList primaryKeyList = null;
    List<SqlNodeList> uniqueKeysList = null;
    SqlNodeList columnList = SqlNodeList.EMPTY;
	SqlCharStringLiteral comment = null;
    SqlWatermark watermark = null;

    SqlNodeList propertyList = SqlNodeList.EMPTY;
    SqlNodeList partitionColumns = SqlNodeList.EMPTY;
    SqlParserPos pos = startPos;
}
{
    <TABLE>

    tableName = CompoundIdentifier()
    [
        <LPAREN> { pos = getPos(); TableCreationContext ctx = new TableCreationContext();}
        TableColumn(ctx)
        (
            <COMMA> TableColumn(ctx)
        )*
        {
            pos = pos.plus(getPos());
            columnList = new SqlNodeList(ctx.columnList, pos);
            primaryKeyList = ctx.primaryKeyList;
            uniqueKeysList = ctx.uniqueKeysList;
            watermark = ctx.watermark;
        }
        <RPAREN>
    ]
    [ <COMMENT> <QUOTED_STRING> {
        String p = SqlParserUtil.parseString(token.image);
        comment = SqlLiteral.createCharString(p, getPos());
    }]
    [
        <PARTITIONED> <BY>
        partitionColumns = ParenthesizedSimpleIdentifierList()
    ]
    [
        <WITH>
        propertyList = TableProperties()
    ]
    {
        return new SqlCreateTable(startPos.plus(getPos()),
                tableName,
                columnList,
                primaryKeyList,
                uniqueKeysList,
                propertyList,
                partitionColumns,
                comment,
                watermark);
    }
}

SqlDrop SqlDropTable(Span s, boolean replace) :
{
    SqlIdentifier tableName = null;
    boolean ifExists = false;
}
{
    <TABLE>

    (
        <IF> <EXISTS> { ifExists = true; }
    |
        { ifExists = false; }
    )

    tableName = CompoundIdentifier()

    {
         return new SqlDropTable(s.pos(), tableName, ifExists);
    }
}

/**
* Parses an INSERT statement.
*/
SqlNode RichSqlInsert() :
{
    final List<SqlLiteral> keywords = new ArrayList<SqlLiteral>();
    final SqlNodeList keywordList;
    final List<SqlLiteral> extendedKeywords = new ArrayList<SqlLiteral>();
    final SqlNodeList extendedKeywordList;
    SqlNode table;
    SqlNodeList extendList = null;
    SqlNode source;
    final SqlNodeList partitionList = new SqlNodeList(getPos());
    SqlNodeList columnList = null;
    final Span s;
}
{
    (
        <INSERT>
    |
        <UPSERT> { keywords.add(SqlInsertKeyword.UPSERT.symbol(getPos())); }
    )
    (
        <INTO>
    |
        <OVERWRITE> {
            if (!((FlinkSqlConformance) this.conformance).allowInsertOverwrite()) {
                throw new ParseException("OVERWRITE expression is only allowed for HIVE dialect");
            } else if (RichSqlInsert.isUpsert(keywords)) {
                throw new ParseException("OVERWRITE expression is only used with INSERT mode");
            }
            extendedKeywords.add(RichSqlInsertKeyword.OVERWRITE.symbol(getPos()));
        }
    )
    { s = span(); }
    SqlInsertKeywords(keywords) {
        keywordList = new SqlNodeList(keywords, s.addAll(keywords).pos());
        extendedKeywordList = new SqlNodeList(extendedKeywords, s.addAll(extendedKeywords).pos());
    }
    table = CompoundIdentifier()
    [
        LOOKAHEAD(5)
        [ <EXTEND> ]
        extendList = ExtendList() {
            table = extend(table, extendList);
        }
    ]
    [
        LOOKAHEAD(2)
        { final Pair<SqlNodeList, SqlNodeList> p; }
        p = ParenthesizedCompoundIdentifierList() {
            if (p.right.size() > 0) {
                table = extend(table, p.right);
            }
            if (p.left.size() > 0) {
                columnList = p.left;
            }
        }
    ]
    [
        <PARTITION> PartitionSpecCommaList(partitionList) {
            if (!((FlinkSqlConformance) this.conformance).allowInsertIntoPartition()) {
                throw new ParseException("PARTITION expression is only allowed for HIVE dialect");
            }
        }
    ]
    source = OrderedQueryOrExpr(ExprContext.ACCEPT_QUERY) {
        return new RichSqlInsert(s.end(source), keywordList, extendedKeywordList, table, source,
            columnList, partitionList);
    }
}

/**
* Parses a partition specifications statement,
* e.g. insert into tbl1 partition(col1='val1', col2='val2') select col3 from tbl.
*/
void PartitionSpecCommaList(SqlNodeList list) :
{
    SqlIdentifier key;
    SqlNode value;
    SqlParserPos pos;
}
{
    <LPAREN>
    key = SimpleIdentifier()
    { pos = getPos(); }
    <EQ> value = Literal() {
        list.add(new SqlProperty(key, value, pos));
    }
    (
        <COMMA> key = SimpleIdentifier() { pos = getPos(); }
        <EQ> value = Literal() {
            list.add(new SqlProperty(key, value, pos));
        }
    )*
    <RPAREN>
}

/**
* Parses a create view or replace existing view statement.
*   CREATE [OR REPLACE] VIEW view_name [ (field1, field2 ...) ] AS select_statement
*/
SqlCreate SqlCreateView(Span s, boolean replace) : {
    SqlIdentifier viewName;
    SqlCharStringLiteral comment = null;
    SqlNode query;
    SqlNodeList fieldList = SqlNodeList.EMPTY;
}
{
    <VIEW>
    viewName = CompoundIdentifier()
    [
        fieldList = ParenthesizedSimpleIdentifierList()
    ]
    [ <COMMENT> <QUOTED_STRING> {
            String p = SqlParserUtil.parseString(token.image);
            comment = SqlLiteral.createCharString(p, getPos());
        }
    ]
    <AS>
    query = OrderedQueryOrExpr(ExprContext.ACCEPT_QUERY)
    {
        return new SqlCreateView(s.pos(), viewName, fieldList, query, replace, comment);
    }
}

SqlDrop SqlDropView(Span s, boolean replace) :
{
    SqlIdentifier viewName = null;
    boolean ifExists = false;
}
{
    <VIEW>
    (
        <IF> <EXISTS> { ifExists = true; }
    |
        { ifExists = false; }
    )
    viewName = CompoundIdentifier()
    {
        return new SqlDropView(s.pos(), viewName, ifExists);
    }
}

<<<<<<< HEAD
SqlCreate SqlCreateFunction(Span s, boolean replace) :
{
    SqlIdentifier functionName = null;
    String className = null;

    SqlNode sample = null;
}
{
    <FUNCTION>

    functionName = CompoundIdentifier()

    <AS> sample = StringLiteral()

    {
        className = ((NlsString) SqlLiteral.value(sample)).getValue();
        return new SqlCreateFunction(s.pos(), functionName, className);
    }
}

=======
SqlIdentifier FlinkCollectionsTypeName() :
{
}
{
    LOOKAHEAD(2)
    <MULTISET> {
        return new SqlIdentifier(SqlTypeName.MULTISET.name(), getPos());
    }
|
    <ARRAY> {
        return new SqlIdentifier(SqlTypeName.ARRAY.name(), getPos());
    }
}

SqlIdentifier FlinkTypeName() :
{
    final SqlTypeName sqlTypeName;
    final SqlIdentifier typeName;
    final Span s = Span.of();
}
{
    (
<#-- additional types are included here -->
<#-- make custom data types in front of Calcite core data types -->
<#list parser.flinkDataTypeParserMethods as method>
    <#if (method?index > 0)>
    |
    </#if>
        LOOKAHEAD(2)
        typeName = ${method}
</#list>
    |
        LOOKAHEAD(2)
        sqlTypeName = SqlTypeName(s) {
            typeName = new SqlIdentifier(sqlTypeName.name(), s.end(this));
        }
    |
        LOOKAHEAD(2)
        typeName = FlinkCollectionsTypeName()
    |
        typeName = CompoundIdentifier() {
            throw new ParseException("UDT in DDL is not supported yet.");
        }
    )
    {
        return typeName;
    }
}

/**
* Parse a Flink data type with nullable options, NULL -> nullable, NOT NULL -> not nullable.
* Default to be nullable.
*/
SqlDataTypeSpec FlinkDataType() :
{
    final SqlIdentifier typeName;
    SqlIdentifier collectionTypeName = null;
    int scale = -1;
    int precision = -1;
    String charSetName = null;
    final Span s;
    boolean nullable = true;
    boolean elementNullable = true;
}
{
    typeName = FlinkTypeName() {
        s = span();
    }
    [
        <LPAREN>
        precision = UnsignedIntLiteral()
        [
            <COMMA>
            scale = UnsignedIntLiteral()
        ]
        <RPAREN>
    ]
    elementNullable = NullableOpt()
    [
        collectionTypeName = FlinkCollectionsTypeName()
        nullable = NullableOpt()
    ]
    {
        if (null != collectionTypeName) {
            return new FlinkSqlDataTypeSpec(
                    collectionTypeName,
                    typeName,
                    precision,
                    scale,
                    charSetName,
                    nullable,
                    elementNullable,
                    s.end(collectionTypeName));
        }
        nullable = elementNullable;
        return new FlinkSqlDataTypeSpec(typeName,
                precision,
                scale,
                charSetName,
                null,
                nullable,
                elementNullable,
                s.end(this));
    }
}

SqlIdentifier SqlStringType() :
{
}
{
    <STRING> { return new SqlStringType(getPos()); }
}

SqlIdentifier SqlBytesType() :
{
}
{
    <BYTES> { return new SqlBytesType(getPos()); }
}

boolean WithLocalTimeZone() :
{
}
{
    <WITHOUT> <TIME> <ZONE> { return false; }
|
    <WITH>
    (
         <LOCAL> <TIME> <ZONE> { return true; }
    |
        <TIME> <ZONE> {
            throw new ParseException("'WITH TIME ZONE' is not supported yet, options: " +
                "'WITHOUT TIME ZONE', 'WITH LOCAL TIME ZONE'.");
        }
    )
|
    { return false; }
}

SqlIdentifier SqlTimeType() :
{
    int precision = -1;
    boolean withLocalTimeZone = false;
}
{
    <TIME>
    (
        <LPAREN> precision = UnsignedIntLiteral() <RPAREN>
    |
        { precision = -1; }
    )
    withLocalTimeZone = WithLocalTimeZone()
    { return new SqlTimeType(getPos(), precision, withLocalTimeZone); }
}

SqlIdentifier SqlTimestampType() :
{
    int precision = -1;
    boolean withLocalTimeZone = false;
}
{
    <TIMESTAMP>
    (
        <LPAREN> precision = UnsignedIntLiteral() <RPAREN>
    |
        { precision = -1; }
    )
    withLocalTimeZone = WithLocalTimeZone()
    { return new SqlTimestampType(getPos(), precision, withLocalTimeZone); }
}

>>>>>>> 6f3a0d0f
SqlIdentifier SqlArrayType() :
{
    SqlParserPos pos;
    SqlDataTypeSpec elementType;
    boolean nullable = true;
}
{
    <ARRAY> { pos = getPos(); }
    <LT>
    elementType = FlinkDataType()
    <GT>
    {
        return new SqlArrayType(pos, elementType);
    }
}

SqlIdentifier SqlMultisetType() :
{
    SqlParserPos pos;
    SqlDataTypeSpec elementType;
    boolean nullable = true;
}
{
    <MULTISET> { pos = getPos(); }
    <LT>
    elementType = FlinkDataType()
    <GT>
    {
        return new SqlMultisetType(pos, elementType);
    }
}

SqlIdentifier SqlMapType() :
{
    SqlDataTypeSpec keyType;
    SqlDataTypeSpec valType;
    boolean nullable = true;
}
{
    <MAP>
    <LT>
    keyType = FlinkDataType()
    <COMMA>
    valType = FlinkDataType()
    <GT>
    {
        return new SqlMapType(getPos(), keyType, valType);
    }
}

/**
* Parse a "name1 type1 ['i'm a comment'], name2 type2 ..." list.
*/
void FieldNameTypeCommaList(
        List<SqlIdentifier> fieldNames,
        List<SqlDataTypeSpec> fieldTypes,
        List<SqlCharStringLiteral> comments) :
{
    SqlIdentifier fName;
    SqlDataTypeSpec fType;
}
{
    [
        fName = SimpleIdentifier()
        fType = FlinkDataType()
        {
            fieldNames.add(fName);
            fieldTypes.add(fType);
        }
        (
            <QUOTED_STRING> {
                String p = SqlParserUtil.parseString(token.image);
                comments.add(SqlLiteral.createCharString(p, getPos()));
            }
        |
            { comments.add(null); }
        )
    ]
    (
        <COMMA>
        fName = SimpleIdentifier()
        fType = FlinkDataType()
        {
            fieldNames.add(fName);
            fieldTypes.add(fType);
        }
        (
            <QUOTED_STRING> {
                String p = SqlParserUtil.parseString(token.image);
                comments.add(SqlLiteral.createCharString(p, getPos()));
            }
        |
            { comments.add(null); }
        )
    )*
}

/**
* Parse Row type, we support both Row(name1 type1, name2 type2) and Row<name1 type1, name2 type2>.
* Every item type can have suffix of `NULL` or `NOT NULL` to indicate if this type is nullable.
* i.e. Row(f0 int not null, f1 varchar null).
*/
SqlIdentifier SqlRowType() :
{
    List<SqlIdentifier> fieldNames = new ArrayList<SqlIdentifier>();
    List<SqlDataTypeSpec> fieldTypes = new ArrayList<SqlDataTypeSpec>();
    List<SqlCharStringLiteral> comments = new ArrayList<SqlCharStringLiteral>();
}
{
    <ROW>
    (
        <NE>
    |
        <LT> FieldNameTypeCommaList(fieldNames, fieldTypes, comments) <GT>
    |
        <LPAREN> FieldNameTypeCommaList(fieldNames, fieldTypes, comments) <RPAREN>
    )
    {
        return new SqlRowType(getPos(), fieldNames, fieldTypes, comments);
    }
}<|MERGE_RESOLUTION|>--- conflicted
+++ resolved
@@ -400,7 +400,6 @@
     }
 }
 
-<<<<<<< HEAD
 SqlCreate SqlCreateFunction(Span s, boolean replace) :
 {
     SqlIdentifier functionName = null;
@@ -421,7 +420,6 @@
     }
 }
 
-=======
 SqlIdentifier FlinkCollectionsTypeName() :
 {
 }
@@ -593,7 +591,6 @@
     { return new SqlTimestampType(getPos(), precision, withLocalTimeZone); }
 }
 
->>>>>>> 6f3a0d0f
 SqlIdentifier SqlArrayType() :
 {
     SqlParserPos pos;
