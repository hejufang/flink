/*
 * Licensed to the Apache Software Foundation (ASF) under one
 * or more contributor license agreements.  See the NOTICE file
 * distributed with this work for additional information
 * regarding copyright ownership.  The ASF licenses this file
 * to you under the Apache License, Version 2.0 (the
 * "License"); you may not use this file except in compliance
 * with the License.  You may obtain a copy of the License at
 *
 *     http://www.apache.org/licenses/LICENSE-2.0
 *
 * Unless required by applicable law or agreed to in writing, software
 * distributed under the License is distributed on an "AS IS" BASIS,
 * WITHOUT WARRANTIES OR CONDITIONS OF ANY KIND, either express or implied.
 * See the License for the specific language governing permissions and
 * limitations under the License.
 */

package org.apache.flink.table.factories;

import org.apache.flink.annotation.PublicEvolving;
import org.apache.flink.configuration.ConfigOption;
import org.apache.flink.configuration.ConfigOptions;
import org.apache.flink.configuration.Configuration;
import org.apache.flink.configuration.DelegatingConfiguration;
import org.apache.flink.configuration.ReadableConfig;
import org.apache.flink.table.api.TableException;
import org.apache.flink.table.api.ValidationException;
import org.apache.flink.table.catalog.Catalog;
import org.apache.flink.table.catalog.CatalogTable;
import org.apache.flink.table.catalog.ObjectIdentifier;
import org.apache.flink.table.connector.format.DecodingFormat;
import org.apache.flink.table.connector.format.EncodingFormat;
import org.apache.flink.table.connector.sink.DynamicTableSink;
import org.apache.flink.table.connector.source.DynamicTableSource;
import org.apache.flink.table.utils.EncodingUtils;
import org.apache.flink.util.Preconditions;

import org.slf4j.Logger;
import org.slf4j.LoggerFactory;

import javax.annotation.Nullable;

import java.time.Duration;
import java.util.Arrays;
import java.util.HashSet;
import java.util.LinkedList;
import java.util.List;
import java.util.Map;
import java.util.Optional;
import java.util.ServiceConfigurationError;
import java.util.ServiceLoader;
import java.util.Set;
import java.util.stream.Collectors;

/**
 * Utility for working with {@link Factory}s.
 */
@PublicEvolving
public final class FactoryUtil {

	private static final Logger LOG = LoggerFactory.getLogger(FactoryUtil.class);

	public static final ConfigOption<Integer> PROPERTY_VERSION = ConfigOptions.key("property-version")
		.intType()
		.defaultValue(1)
		.withDescription(
			"Version of the overall property design. This option is meant for future backwards compatibility.");

	public static final ConfigOption<String> CONNECTOR = ConfigOptions.key("connector")
		.stringType()
		.noDefaultValue()
		.withDescription(
			"Uniquely identifies the connector of a dynamic table that is used for accessing data in " +
			"an external system. Its value is used during table source and table sink discovery.");

	public static final ConfigOption<Integer> SINK_PARALLELISM = ConfigOptions
			.key("sink.parallelism")
			.intType()
			.noDefaultValue()
			.withDescription("Defines a custom parallelism for the sink. "
					+ "By default, if this option is not defined, the planner will derive the parallelism "
					+ "for each statement individually by also considering the global configuration.");

	public static final ConfigOption<String> KEY_FORMAT = ConfigOptions
		.key("key.format")
		.stringType()
		.noDefaultValue()
		.withDescription("Defines the format identifier for encoding key data. " +
			"The identifier is used to discover a suitable format factory.");

	public static final ConfigOption<String> VALUE_FORMAT = ConfigOptions
		.key("value.format")
		.stringType()
		.noDefaultValue()
		.withDescription("Defines the format identifier for encoding value data. " +
			"The identifier is used to discover a suitable format factory.");

	public static final ConfigOption<String> FORMAT = ConfigOptions
		.key("format")
		.stringType()
		.noDefaultValue()
		.withDescription("Defines the format identifier for encoding data. " +
			"The identifier is used to discover a suitable format factory.");

	public static final ConfigOption<Integer> PARALLELISM = ConfigOptions.key("parallelism")
		.intType()
		.noDefaultValue()
		.withDescription(
			"The parallelism of connector.");

<<<<<<< HEAD
	public static final ConfigOption<String> SOURCE_METADATA_COLUMN = ConfigOptions.key("scan.metadata-fields-mapping")
		.stringType()
		.noDefaultValue()
		.withDescription(
			"Source metadata.");
=======
	public static final ConfigOption<Duration> LOOKUP_LATER_JOIN_LATENCY_MS = ConfigOptions
		.key("lookup.later-join-latency")
		.durationType()
		.defaultValue(Duration.ZERO)
		.withDescription("Optional. Duration type, default Duration.ZERO means disable later join.");
>>>>>>> e1732c13

	public static final ConfigOption<Boolean> SINK_LOG_FAILURES_ONLY = ConfigOptions
		.key("sink.log-failures-only")
		.booleanType()
		.defaultValue(false)
		.withDescription(
			"Flag indicating whether to ignore failures (and log them), or to fail on failures");

	private static final String FORMAT_KEY = "format";

	private static final String FORMAT_SUFFIX = ".format";

	/**
	 * Creates a {@link DynamicTableSource} from a {@link CatalogTable}.
	 *
	 * <p>It considers {@link Catalog#getFactory()} if provided.
	 */
	public static DynamicTableSource createTableSource(
			@Nullable Catalog catalog,
			ObjectIdentifier objectIdentifier,
			CatalogTable catalogTable,
			ReadableConfig configuration,
			ClassLoader classLoader) {
		final DefaultDynamicTableContext context = new DefaultDynamicTableContext(
			objectIdentifier,
			catalogTable,
			configuration,
			classLoader);
		try {
			final DynamicTableSourceFactory factory = getDynamicTableFactory(
				DynamicTableSourceFactory.class,
				catalog,
				context);
			return factory.createDynamicTableSource(context);
		} catch (Throwable t) {
			throw new ValidationException(
				String.format(
					"Unable to create a source for reading table '%s'.\n\n" +
					"Table options are:\n\n" +
					"%s",
					objectIdentifier.asSummaryString(),
					catalogTable.getOptions()
						.entrySet()
						.stream()
						.map(e -> stringifyOption(e.getKey(), e.getValue()))
						.sorted()
						.collect(Collectors.joining("\n"))),
				t);
		}
	}

	/**
	 * Creates a {@link DynamicTableSink} from a {@link CatalogTable}.
	 *
	 * <p>It considers {@link Catalog#getFactory()} if provided.
	 */
	public static DynamicTableSink createTableSink(
			@Nullable Catalog catalog,
			ObjectIdentifier objectIdentifier,
			CatalogTable catalogTable,
			ReadableConfig configuration,
			ClassLoader classLoader) {
		final DefaultDynamicTableContext context = new DefaultDynamicTableContext(
			objectIdentifier,
			catalogTable,
			configuration,
			classLoader);
		try {
			final DynamicTableSinkFactory factory = getDynamicTableFactory(
				DynamicTableSinkFactory.class,
				catalog,
				context);
			return factory.createDynamicTableSink(context);
		} catch (Throwable t) {
			throw new ValidationException(
				String.format(
					"Unable to create a sink for writing table '%s'.\n\n" +
					"Table options are:\n\n" +
					"%s",
					objectIdentifier.asSummaryString(),
					catalogTable.getOptions()
						.entrySet()
						.stream()
						.map(e -> stringifyOption(e.getKey(), e.getValue()))
						.sorted()
						.collect(Collectors.joining("\n"))),
				t);
		}
	}

	/**
	 * Creates a utility that helps in discovering formats and validating all options for a {@link DynamicTableFactory}.
	 *
	 * <p>The following example sketches the usage:
	 * <pre>{@code
	 * // in createDynamicTableSource()
	 * helper = FactoryUtil.createTableFactoryHelper(this, context);
	 * keyFormat = helper.discoverScanFormat(DeserializationFormatFactory.class, KEY_FORMAT);
	 * valueFormat = helper.discoverScanFormat(DeserializationFormatFactory.class, VALUE_FORMAT);
	 * helper.validate();
	 * ... // construct connector with discovered formats
	 * }</pre>
	 *
	 * <p>Note: The format option parameter of {@code helper.discoverScanFormat(formatFactoryClass, formatOption)}
	 * and {@code helper.discoverSinkFormat(formatFactoryClass, formatOption)} must be 'format' or
	 * with '.format' suffix (e.g. {@link #FORMAT}, {@link #KEY_FORMAT} and {@link #VALUE_FORMAT}).
	 * The discovery logic will replace 'format' with the factory identifier value as the format
	 * prefix. For example, assuming the identifier is 'json', if format option key is 'format',
	 * then format prefix is 'json.'. If format option key is 'value.format', then format prefix
	 * is 'value.json'. The format prefix is used to project the options for the format factory.
	 *
	 * <p>Note: This utility checks for left-over options in the final step.
	 */
	public static TableFactoryHelper createTableFactoryHelper(
			DynamicTableFactory factory,
			DynamicTableFactory.Context context) {
		return new TableFactoryHelper(factory, context);
	}

	/**
	 * Discovers a factory using the given factory base class and identifier.
	 *
	 * <p>This method is meant for cases where {@link #createTableFactoryHelper(DynamicTableFactory, DynamicTableFactory.Context)}
	 * {@link #createTableSource(Catalog, ObjectIdentifier, CatalogTable, ReadableConfig, ClassLoader)},
	 * and {@link #createTableSink(Catalog, ObjectIdentifier, CatalogTable, ReadableConfig, ClassLoader)}
	 * are not applicable.
	 */
	@SuppressWarnings("unchecked")
	public static <T extends Factory> T discoverFactory(
			ClassLoader classLoader,
			Class<T> factoryClass,
			String factoryIdentifier) {
		final List<Factory> factories = discoverFactories(classLoader);

		final List<Factory> foundFactories = factories.stream()
			.filter(f -> factoryClass.isAssignableFrom(f.getClass()))
			.collect(Collectors.toList());

		if (foundFactories.isEmpty()) {
			throw new ValidationException(
				String.format(
					"Could not find any factories that implement '%s' in the classpath.",
					factoryClass.getName()));
		}

		final List<Factory> matchingFactories = foundFactories.stream()
			.filter(f -> f.factoryIdentifier().equals(factoryIdentifier))
			.collect(Collectors.toList());

		if (matchingFactories.isEmpty()) {
			throw new ValidationException(
				String.format(
					"Could not find any factory for identifier '%s' that implements '%s' in the classpath.\n\n" +
					"Available factory identifiers are:\n\n" +
					"%s",
					factoryIdentifier,
					factoryClass.getName(),
					foundFactories.stream()
						.map(Factory::factoryIdentifier)
						.sorted()
						.collect(Collectors.joining("\n"))));
		}
		if (matchingFactories.size() > 1) {
			throw new ValidationException(
				String.format(
					"Multiple factories for identifier '%s' that implement '%s' found in the classpath.\n\n" +
					"Ambiguous factory classes are:\n\n" +
					"%s",
					factoryIdentifier,
					factoryClass.getName(),
					foundFactories.stream()
						.map(f -> factories.getClass().getName())
						.sorted()
						.collect(Collectors.joining("\n"))));
		}

		return (T) matchingFactories.get(0);
	}

	/**
	 * Return the optional factory with the specific classLoader, factoryClass and factoryIdentifier.
	 * */
	@SuppressWarnings("unchecked")
	public static <T extends Factory> Optional<T> discoverOptionalFactory(
			ClassLoader classLoader,
			Class<T> factoryClass,
			String factoryIdentifier) {
		final List<Factory> factories = discoverFactories(classLoader);

		List<Factory> matchingFactories = factories.stream()
			.filter(f -> factoryClass.isAssignableFrom(f.getClass()))
			.filter(f -> f.factoryIdentifier().equals(factoryIdentifier))
			.collect(Collectors.toList());

		if (matchingFactories.size() > 1) {
			throw new ValidationException(
				String.format(
					"Multiple factories for identifier '%s' that implement '%s' found in the classpath.",
					factoryIdentifier,
					factoryClass.getName()));
		}

		if (matchingFactories.isEmpty()) {
			return Optional.empty();
		}
		return Optional.of((T) matchingFactories.get(0));
	}

	/**
	 * Validates the required and optional {@link ConfigOption}s of a factory.
	 *
	 * <p>Note: It does not check for left-over options.
	 */
	public static void validateFactoryOptions(Factory factory, ReadableConfig options) {
		// currently Flink's options have no validation feature which is why we access them eagerly
		// to provoke a parsing error

		final List<String> missingRequiredOptions = factory.requiredOptions().stream()
			.filter(option -> readOption(options, option) == null)
			.map(ConfigOption::key)
			.sorted()
			.collect(Collectors.toList());

		if (!missingRequiredOptions.isEmpty()) {
			throw new ValidationException(
				String.format(
					"One or more required options are missing.\n\n" +
					"Missing required options are:\n\n" +
					"%s",
					String.join("\n", missingRequiredOptions)));
		}

		factory.optionalOptions()
			.forEach(option -> readOption(options, option));
	}

	// --------------------------------------------------------------------------------------------
	// Helper methods
	// --------------------------------------------------------------------------------------------

	@SuppressWarnings("unchecked")
	private static <T extends DynamicTableFactory> T getDynamicTableFactory(
			Class<T> factoryClass,
			@Nullable Catalog catalog,
			DefaultDynamicTableContext context) {
		// catalog factory has highest precedence
		if (catalog != null) {
			final Factory factory = catalog.getFactory()
				.filter(f -> factoryClass.isAssignableFrom(f.getClass()))
				.orElse(null);
			if (factory != null) {
				return (T) factory;
			}
		}

		// fallback to factory discovery
		final String connectorOption = context.getCatalogTable()
			.getOptions()
			.get(CONNECTOR.key());
		if (connectorOption == null) {
			throw new ValidationException(
				String.format(
					"Table options do not contain an option key '%s' for discovering a connector.",
					CONNECTOR.key()));
		}
		try {
			return discoverFactory(context.getClassLoader(), factoryClass, connectorOption);
		} catch (ValidationException e) {
			throw new ValidationException(
				String.format(
					"Cannot discover a connector using option '%s'.",
					stringifyOption(CONNECTOR.key(), connectorOption)),
				e);
		}
	}

	private static List<Factory> discoverFactories(ClassLoader classLoader) {
		try {
			final List<Factory> result = new LinkedList<>();
			ServiceLoader
				.load(Factory.class, classLoader)
				.iterator()
				.forEachRemaining(result::add);
			return result;
		} catch (ServiceConfigurationError e) {
			LOG.error("Could not load service provider for factories.", e);
			throw new TableException("Could not load service provider for factories.", e);
		}
	}

	private static String stringifyOption(String key, String value) {
		return String.format(
			"'%s'='%s'",
			EncodingUtils.escapeSingleQuotes(key),
			EncodingUtils.escapeSingleQuotes(value));
	}

	private static Configuration asConfiguration(Map<String, String> options) {
		final Configuration configuration = new Configuration();
		options.forEach(configuration::setString);
		return configuration;
	}

	private static <T> T readOption(ReadableConfig options, ConfigOption<T> option) {
		try {
			return options.get(option);
		} catch (Throwable t) {
			throw new ValidationException(String.format("Invalid value for option '%s'.", option.key()), t);
		}
	}

	// --------------------------------------------------------------------------------------------
	// Helper classes
	// --------------------------------------------------------------------------------------------

	/**
	 * Helper utility for discovering formats and validating all options for a {@link DynamicTableFactory}.
	 *
	 * @see #createTableFactoryHelper(DynamicTableFactory, DynamicTableFactory.Context)
	 */
	public static class TableFactoryHelper {

		private final DynamicTableFactory tableFactory;

		private final DynamicTableFactory.Context context;

		private final Configuration allOptions;

		private final Set<String> consumedOptionKeys;

		private TableFactoryHelper(DynamicTableFactory tableFactory, DynamicTableFactory.Context context) {
			this.tableFactory = tableFactory;
			this.context = context;
			this.allOptions = asConfiguration(context.getCatalogTable().getOptions());
			this.consumedOptionKeys = new HashSet<>();
			this.consumedOptionKeys.add(PROPERTY_VERSION.key());
			this.consumedOptionKeys.add(CONNECTOR.key());
			this.consumedOptionKeys.addAll(
				tableFactory.requiredOptions().stream()
					.map(ConfigOption::key)
					.collect(Collectors.toSet()));
			this.consumedOptionKeys.addAll(
				tableFactory.optionalOptions().stream()
					.map(ConfigOption::key)
					.collect(Collectors.toSet()));
		}

		/**
		 * Discovers a {@link DecodingFormat} of the given type using the given option as factory identifier.
		 */
		public <I, F extends DecodingFormatFactory<I>> DecodingFormat<I> discoverDecodingFormat(
				Class<F> formatFactoryClass,
				ConfigOption<String> formatOption) {
			return discoverOptionalDecodingFormat(formatFactoryClass, formatOption)
				.orElseThrow(() ->
					new ValidationException(
						String.format("Could not find required scan format '%s'.", formatOption.key())));
		}

		/**
		 * Discovers a {@link DecodingFormat} of the given type using the given option (if present) as factory
		 * identifier.
		 */
		public <I, F extends DecodingFormatFactory<I>> Optional<DecodingFormat<I>> discoverOptionalDecodingFormat(
				Class<F> formatFactoryClass,
				ConfigOption<String> formatOption) {
			return discoverOptionalFormatFactory(formatFactoryClass, formatOption)
				.map(formatFactory -> {
					String formatPrefix = formatPrefix(formatFactory, formatOption);
					try {
						return formatFactory.createDecodingFormat(context, projectOptions(formatPrefix));
					} catch (Throwable t) {
						throw new ValidationException(
							String.format(
								"Error creating scan format '%s' in option space '%s'.",
								formatFactory.factoryIdentifier(),
								formatPrefix),
							t);
					}
				});
		}

		/**
		 * Discovers a {@link EncodingFormat} of the given type using the given option as factory identifier.
		 */
		public <I, F extends EncodingFormatFactory<I>> EncodingFormat<I> discoverEncodingFormat(
				Class<F> formatFactoryClass,
				ConfigOption<String> formatOption) {
			return discoverOptionalEncodingFormat(formatFactoryClass, formatOption)
				.orElseThrow(() ->
					new ValidationException(
						String.format("Could not find required sink format '%s'.", formatOption.key())));
		}

		/**
		 * Discovers a {@link EncodingFormat} of the given type using the given option (if present) as factory
		 * identifier.
		 */
		public <I, F extends EncodingFormatFactory<I>> Optional<EncodingFormat<I>> discoverOptionalEncodingFormat(
				Class<F> formatFactoryClass,
				ConfigOption<String> formatOption) {
			return discoverOptionalFormatFactory(formatFactoryClass, formatOption)
				.map(formatFactory -> {
					String formatPrefix = formatPrefix(formatFactory, formatOption);
					try {
						return formatFactory.createEncodingFormat(context, projectOptions(formatPrefix));
					} catch (Throwable t) {
						throw new ValidationException(
							String.format(
								"Error creating sink format '%s' in option space '%s'.",
								formatFactory.factoryIdentifier(),
								formatPrefix),
							t);
					}
				});
		}

		/**
		 * Validates the options of the {@link DynamicTableFactory}. It checks for unconsumed option
		 * keys.
		 */
		public void validate() {
			validateFactoryOptions(tableFactory, allOptions);
			final Set<String> remainingOptionKeys = new HashSet<>(allOptions.keySet());
			remainingOptionKeys.removeAll(consumedOptionKeys);
			if (remainingOptionKeys.size() > 0) {
				throw new ValidationException(
					String.format(
						"Unsupported options found for connector '%s'.\n\n" +
						"Unsupported options:\n\n" +
						"%s\n\n" +
						"Supported options:\n\n" +
						"%s",
						tableFactory.factoryIdentifier(),
						remainingOptionKeys.stream()
							.sorted()
							.collect(Collectors.joining("\n")),
						consumedOptionKeys.stream()
							.sorted()
							.collect(Collectors.joining("\n"))));
			}
		}

		/**
		 * Validates the options of the {@link DynamicTableFactory}. It checks for unconsumed option
		 * keys while ignoring the options with given prefixes.
		 *
		 * <p>The option keys that have given prefix {@code prefixToSkip}
		 * would just be skipped for validation.
		 *
		 * @param prefixesToSkip Set of option key prefixes to skip validation
		 */
		public void validateExcept(String... prefixesToSkip) {
			Preconditions.checkArgument(prefixesToSkip.length > 0,
					"Prefixes to skip can not be empty.");
			final List<String> prefixesList = Arrays.asList(prefixesToSkip);
			consumedOptionKeys.addAll(allOptions.keySet().stream()
				.filter(key -> prefixesList.stream().anyMatch(key::startsWith))
				.collect(Collectors.toSet()));
			validate();
		}

		/**
		 * Returns all options of the table.
		 */
		public ReadableConfig getOptions() {
			return allOptions;
		}

		// ----------------------------------------------------------------------------------------

		private <F extends Factory> Optional<F> discoverOptionalFormatFactory(
				Class<F> formatFactoryClass,
				ConfigOption<String> formatOption) {
			final String identifier = allOptions.get(formatOption);
			if (identifier == null) {
				return Optional.empty();
			}
			final F factory = discoverFactory(
				context.getClassLoader(),
				formatFactoryClass,
				identifier);
			String formatPrefix = formatPrefix(factory, formatOption);
			// log all used options of other factories
			consumedOptionKeys.addAll(
				factory.requiredOptions().stream()
					.map(ConfigOption::key)
					.map(k -> formatPrefix + k)
					.collect(Collectors.toSet()));
			consumedOptionKeys.addAll(
				factory.optionalOptions().stream()
					.map(ConfigOption::key)
					.map(k -> formatPrefix + k)
					.collect(Collectors.toSet()));
			consumedOptionKeys.addAll(
				allOptions.keySet().stream()
				.filter(
					key -> factory.optionalPrefixes().stream()
						.anyMatch(key::startsWith))
				.collect(Collectors.toSet()));
			return Optional.of(factory);
		}

		private String formatPrefix(Factory formatFactory, ConfigOption<String> formatOption) {
			String identifier = formatFactory.factoryIdentifier();
			if (formatOption.key().equals(FORMAT_KEY)) {
				return identifier + ".";
			} else if (formatOption.key().endsWith(FORMAT_SUFFIX)) {
				// extract the key prefix, e.g. extract 'key' from 'key.format'
				String keyPrefix = formatOption.key().substring(0, formatOption.key().length() - FORMAT_SUFFIX.length());
				return keyPrefix + "." + identifier + ".";
			} else {
				throw new ValidationException(
					"Format identifier key should be 'format' or suffix with '.format', " +
						"don't support format identifier key '" + formatOption.key() + "'.");
			}
		}

		private ReadableConfig projectOptions(String formatPrefix) {
			return new DelegatingConfiguration(
				allOptions,
				formatPrefix);
		}
	}

	private static class DefaultDynamicTableContext implements DynamicTableFactory.Context {

		private final ObjectIdentifier objectIdentifier;
		private final CatalogTable catalogTable;
		private final ReadableConfig configuration;
		private final ClassLoader classLoader;

		DefaultDynamicTableContext(
				ObjectIdentifier objectIdentifier,
				CatalogTable catalogTable,
				ReadableConfig configuration,
				ClassLoader classLoader) {
			this.objectIdentifier = objectIdentifier;
			this.catalogTable = catalogTable;
			this.configuration = configuration;
			this.classLoader = classLoader;
		}

		@Override
		public ObjectIdentifier getObjectIdentifier() {
			return objectIdentifier;
		}

		@Override
		public CatalogTable getCatalogTable() {
			return catalogTable;
		}

		@Override
		public ReadableConfig getConfiguration() {
			return configuration;
		}

		@Override
		public ClassLoader getClassLoader() {
			return classLoader;
		}
	}

	// --------------------------------------------------------------------------------------------

	private FactoryUtil() {
		// no instantiation
	}
}<|MERGE_RESOLUTION|>--- conflicted
+++ resolved
@@ -109,19 +109,17 @@
 		.withDescription(
 			"The parallelism of connector.");
 
-<<<<<<< HEAD
 	public static final ConfigOption<String> SOURCE_METADATA_COLUMN = ConfigOptions.key("scan.metadata-fields-mapping")
 		.stringType()
 		.noDefaultValue()
 		.withDescription(
 			"Source metadata.");
-=======
+
 	public static final ConfigOption<Duration> LOOKUP_LATER_JOIN_LATENCY_MS = ConfigOptions
 		.key("lookup.later-join-latency")
 		.durationType()
 		.defaultValue(Duration.ZERO)
 		.withDescription("Optional. Duration type, default Duration.ZERO means disable later join.");
->>>>>>> e1732c13
 
 	public static final ConfigOption<Boolean> SINK_LOG_FAILURES_ONLY = ConfigOptions
 		.key("sink.log-failures-only")
